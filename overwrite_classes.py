--- conflicted
+++ resolved
@@ -91,11 +91,11 @@
 class SNN_Conv2d(nn.Conv2d,RemoveParameters):
     def __init__(self, in_channels, out_channels, kernel_size, stride=1,
                  padding=0, dilation=1, groups=1,
-                 bias=True):
+                 bias=True, padding_mode='zeros'):
         super(SNN_Conv2d, self).__init__(in_channels=in_channels, out_channels=out_channels,
                                          kernel_size=kernel_size, stride=stride,
                                          padding=padding, dilation=dilation, groups=groups,
-                                         bias=bias)
+                                         bias=bias, padding_mode=padding_mode)
         RemoveParameters.__init__(self)
         self._remove_parameters()
 
@@ -110,17 +110,6 @@
         return self
 
     def forward(self, input):
-<<<<<<< HEAD
-        try:
-            if self.padding_mode == 'circular':
-                expanded_padding = ((self.padding[1] + 1) // 2, self.padding[1] // 2,
-                                    (self.padding[0] + 1) // 2, self.padding[0] // 2)
-                return F.conv2d(F.pad(input, expanded_padding, mode='circular'),
-                                self._parameter_dict['weight'], self._parameter_dict['bias'], self.stride,
-                                _pair(0), self.dilation, self.groups)
-        except:
-            pass
-=======
         if self.padding_mode == 'circular':
             expanded_padding = ((self.padding[1] + 1) // 2, self.padding[1] // 2,
                                 (self.padding[0] + 1) // 2, self.padding[0] // 2)
@@ -128,7 +117,6 @@
                             self._parameter_dict['weight'], self._parameter_dict['bias'], self.stride,
                             _pair(0), self.dilation, self.groups)
 
->>>>>>> 401d5da3
         return F.conv2d(input, self._parameter_dict['weight'], self._parameter_dict['bias'], self.stride,
                         self.padding, self.dilation, self.groups)
 
