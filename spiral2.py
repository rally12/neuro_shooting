import os
import argparse
import time
import numpy as np
import torch
import torch.nn as nn
import torch.optim as optim
import torch.autograd as autograd
import random

# Command line arguments

parser = argparse.ArgumentParser('ODE demo')
parser.add_argument('--network', type=str, choices=['odenet', 'shooting'], default='shooting', help='Sets the network training appproach.')
parser.add_argument('--method', type=str, choices=['dopri5', 'adams','rk4'], default='rk4', help='Selects the desired integrator')
parser.add_argument('--stepsize', type=float, default=0.1, help='Step size for the integrator (if not adaptive).')
parser.add_argument('--data_size', type=int, default=250, help='Length of the simulated data that should be matched.')
parser.add_argument('--batch_time', type=int, default=25, help='Length of the training samples.')
parser.add_argument('--batch_size', type=int, default=10, help='Number of training samples.')
parser.add_argument('--niters', type=int, default=10000, help='Maximum nunber of iterations.')
parser.add_argument('--batch_validation_size', type=int, default=100, help='Length of the samples for validation.')
parser.add_argument('--seed', required=False, type=int, default=1234,
                    help='Sets the random seed which affects data shuffling')

parser.add_argument('--linear', action='store_true', help='If specified the ground truth system will be linear, otherwise nonlinear.')

parser.add_argument('--test_freq', type=int, default=20, help='Frequency with which the validation measures are to be computed.')
parser.add_argument('--viz_freq', type=int, default=100, help='Frequency with which the results should be visualized; if --viz is set.')

parser.add_argument('--validate_with_long_range', action='store_true', help='If selected, a long-range trajectory will be used; otherwise uses batches as for training')

parser.add_argument('--nr_of_particles', type=int, default=5, help='Number of particles to parameterize the initial condition')
parser.add_argument('--sim_norm', type=str, choices=['l1','l2'], default='l2', help='Norm for the similarity measure.')
parser.add_argument('--shooting_norm_penalty', type=float, default=0, help='Factor to penalize the norm with; default 0, but 0.1 or so might be a good value')
parser.add_argument('--nonlinearity', type=str, choices=['identity', 'relu', 'tanh', 'sigmoid'], default='tanh', help='Nonlinearity for shooting.')


parser.add_argument('--viz', action='store_true', help='Enable visualization.')
parser.add_argument('--gpu', type=int, default=0, help='Enable GPU computation on specified GPU.')
parser.add_argument('--adjoint', action='store_true', help='Use adjoint integrator to avoid storing values during forward pass.')

args = parser.parse_args()

print('Setting the random seed to {:}'.format(args.seed))
random.seed(args.seed)
torch.manual_seed(args.seed)

if args.adjoint:
    from torchdiffeq import odeint_adjoint as odeint
else:
    from torchdiffeq import odeint


device = torch.device('cuda:' + str(args.gpu) if torch.cuda.is_available() else 'cpu')

true_y0 = torch.tensor([[2., 0.]]).to(device)
t = torch.linspace(0., 25., args.data_size).to(device)
#true_A = torch.tensor([[-0.1, 2.0], [-2.0, -0.1]]).to(device)
#true_A = torch.tensor([[-0.025, 2.0], [-2.0, -0.025]]).to(device)
#true_A = torch.tensor([[-0.05, 2.0], [-2.0, -0.05]]).to(device)
true_A = torch.tensor([[-0.01, 0.25], [-0.25, -0.01]]).to(device)


options = dict()

# default tolerance settings
#rtol=1e-6
#atol=1e-12

rtol = 1e-8
atol = 1e-10

<<<<<<< HEAD
odeint_method = 'rk4'
options  = {'step_size': 0.2}
=======
options  = {'step_size': args.stepsize}
>>>>>>> 334c9eda

class Lambda(nn.Module):

    def forward(self, t, y):
        if args.linear:
            return torch.mm(y, true_A)
        else:
            return torch.mm(y**3, true_A)

with torch.no_grad():
    true_y = odeint(Lambda(), true_y0, t, method=args.method, atol=atol, rtol=rtol, options=options)


def get_batch(batch_size=None):
    if batch_size is None:
        batch_size = args.batch_size
    s = torch.from_numpy(np.random.choice(np.arange(args.data_size - args.batch_time, dtype=np.int64), batch_size, replace=False)).to(device)
    batch_y0 = true_y[s]  # (M, D)
    batch_t = t[:args.batch_time]  # (T)
    batch_y = torch.stack([true_y[s + i] for i in range(args.batch_time)], dim=0)  # (T, M, D)
    return batch_y0, batch_t, batch_y

def visualize_batch(batch_t,batch_y,thetas=None,real_thetas=None,bias=None):

    # convention for batch_t: t x B x (row-vector)

    if args.viz:

        batch_size = batch_y.size()[1]

        if (thetas is None) or (bias is None) or (real_thetas is None):
            fig = plt.figure(figsize=(8, 4), facecolor='white')
            ax_traj = fig.add_subplot(121, frameon=False)
            ax_phase = fig.add_subplot(122, frameon=False)
        else:
            fig = plt.figure(figsize=(8, 8), facecolor='white')
            ax_traj = fig.add_subplot(221, frameon=False)
            ax_phase = fig.add_subplot(222, frameon=False)
            ax_thetas = fig.add_subplot(223, frameon=False)
            ax_bias = fig.add_subplot(224, frameon=False)

        ax_traj.cla()
        ax_traj.set_title('Trajectories')
        ax_traj.set_xlabel('t')
        ax_traj.set_ylabel('x,y')

        for b in range(batch_size):
            c_values = batch_y[:,b,0,:]

            ax_traj.plot(batch_t.numpy(), c_values.numpy()[:, 0], batch_t.numpy(), c_values.numpy()[:, 1], 'g-')

        ax_traj.set_xlim(batch_t.min(), batch_t.max())
        ax_traj.set_ylim(-2, 2)
        ax_traj.legend()

        ax_phase.cla()
        ax_phase.set_title('Phase Portrait')
        ax_phase.set_xlabel('x')
        ax_phase.set_ylabel('y')

        for b in range(batch_size):
            c_values = batch_y[:,b,0,:]

            ax_phase.plot(c_values.numpy()[:, 0], c_values.numpy()[:, 1], 'g-')

        ax_phase.set_xlim(-2, 2)
        ax_phase.set_ylim(-2, 2)

        if (thetas is not None) and (bias is not None) and (real_thetas is not None):
            ax_thetas.cla()
            ax_thetas.set_title('theta elements over time')
            nr_t_el = thetas.shape[1]
            colors = ['r','b','c','k','r','b']
            try:
                for n in range(nr_t_el):
                    ax_thetas.plot(thetas[:,n],color=colors[n])
                    ax_thetas.plot(real_thetas[:,n],'--', color=colors[n])
            except:
                for n in range(4):
                    ax_thetas.plot(thetas[:, n], color=colors[n])
                    ax_thetas.plot(real_thetas[:, n], '--', color=colors[n])
            ax_bias.cla()
            ax_bias.set_title('bias elements over time')
            nr_b_el = bias.shape[1]
            for n in range(nr_b_el):
                ax_bias.plot(bias[:,n])

        fig.tight_layout()

        print('Plotting')
        plt.show()


def makedirs(dirname):
    if not os.path.exists(dirname):
        os.makedirs(dirname)


if args.viz:
    makedirs('png')
    import matplotlib.pyplot as plt

def visualize(true_y, pred_y, sim_time, odefunc, itr, is_odenet=False):

    if args.viz:

        quiver_scale = 2.5 # to scale the magnitude of the quiver vectors for visualization

        fig = plt.figure(figsize=(12, 4), facecolor='white')
        ax_traj = fig.add_subplot(131, frameon=False)
        ax_phase = fig.add_subplot(132, frameon=False)
        ax_vecfield = fig.add_subplot(133, frameon=False)

        ax_traj.cla()
        ax_traj.set_title('Trajectories')
        ax_traj.set_xlabel('t')
        ax_traj.set_ylabel('x,y')

        for n in range(true_y.size()[1]):
            ax_traj.plot(sim_time.numpy(), true_y.detach().numpy()[:, n, 0, 0], sim_time.numpy(), true_y.numpy()[:, n, 0, 1],
                     'g-')
            ax_traj.plot(sim_time.numpy(), pred_y.detach().numpy()[:, n, 0, 0], '--', sim_time.numpy(),
                     pred_y.detach().numpy()[:, n, 0, 1],
                     'b--')

        ax_traj.set_xlim(sim_time.min(), sim_time.max())
        ax_traj.set_ylim(-2, 2)
        ax_traj.legend()

        ax_phase.cla()
        ax_phase.set_title('Phase Portrait')
        ax_phase.set_xlabel('x')
        ax_phase.set_ylabel('y')

        for n in range(true_y.size()[1]):
            ax_phase.plot(true_y.detach().numpy()[:, n, 0, 0], true_y.detach().numpy()[:, n, 0, 1], 'g-')
            ax_phase.plot(pred_y.detach().numpy()[:, n, 0, 0], pred_y.detach().numpy()[:, n, 0, 1], 'b--')

        if not is_odenet:
            q = (odefunc.q_params)
            p = (odefunc.p_params)

            q_np = q.cpu().detach().squeeze(dim=1).numpy()
            p_np = p.cpu().detach().squeeze(dim=1).numpy()

            ax_phase.scatter(q_np[:,0],q_np[:,1],marker='+')
            ax_phase.quiver(q_np[:,0],q_np[:,1], p_np[:,0],p_np[:,1],color='r', scale=quiver_scale)

        ax_phase.set_xlim(-2, 2)
        ax_phase.set_ylim(-2, 2)


        ax_vecfield.cla()
        ax_vecfield.set_title('Learned Vector Field')
        ax_vecfield.set_xlabel('x')
        ax_vecfield.set_ylabel('y')

        y, x = np.mgrid[-2:2:21j, -2:2:21j]

        current_y = torch.Tensor(np.stack([x, y], -1).reshape(21 * 21, 2))

        # print("q_params",q_params.size())

        if not is_odenet:
            z_0 = torch.cat((q, p, current_y.unsqueeze(dim=1)))
            dydt_tmp = odefunc(0, z_0).cpu().detach().numpy()
            dydt = dydt_tmp[2 * K:, 0,...]
        else:
            dydt = odefunc(0, current_y).cpu().detach().numpy()

        mag = np.sqrt(dydt[:, 0]**2 + dydt[:, 1]**2).reshape(-1, 1)
        dydt = (dydt / mag)
        dydt = dydt.reshape(21, 21, 2)

        ax_vecfield.streamplot(x, y, dydt[:, :, 0], dydt[:, :, 1], color="black")

        if not is_odenet:
            ax_vecfield.scatter(q_np[:, 0], q_np[:, 1], marker='+')
            ax_vecfield.quiver(q_np[:,0],q_np[:,1], p_np[:,0],p_np[:,1],color='r', scale=quiver_scale)

        ax_vecfield.set_xlim(-2, 2)
        ax_vecfield.set_ylim(-2, 2)

        fig.tight_layout()

        print('Plotting')
        # plt.savefig('png/{:03d}'.format(itr))
        # plt.draw()
        # plt.pause(0.001)
        plt.show()


class ODEFunc(nn.Module):

    def __init__(self):
        super(ODEFunc, self).__init__()

        self.net = nn.Sequential(
            nn.Linear(2, 50),
            nn.Tanh(),
            nn.Linear(50, 2),
        )

        for m in self.net.modules():
            if isinstance(m, nn.Linear):
                nn.init.normal_(m.weight, mean=0, std=0.1)
                nn.init.constant_(m.bias, val=0)

    def forward(self, t, y):
        return self.net(y)

class ODESimpleFunc(nn.Module):

    def __init__(self):
        super(ODESimpleFunc, self).__init__()

        self.net = nn.Sequential(
            nn.Linear(2, 2),
            nn.Tanh(),
        )

        for m in self.net.modules():
            if isinstance(m, nn.Linear):
                nn.init.normal_(m.weight, mean=0, std=0.1)
                nn.init.constant_(m.bias, val=0)

    def forward(self, t, y):
        return self.net(y)

class ODESimpleFuncWithIssue(nn.Module):
# order matters. If linear transform comes after the tanh it cannot move the nonlinearity to a point where it does not matter
# (and hence will produce the 45 degree tanh angle phenonmenon)

    def __init__(self):
        super(ODESimpleFuncWithIssue, self).__init__()

        self.net = nn.Sequential(
            nn.Tanh(),
            nn.Linear(2, 2),
        )

        for m in self.net.modules():
            if isinstance(m, nn.Linear):
                nn.init.normal_(m.weight, mean=0, std=0.1)
                nn.init.constant_(m.bias, val=0)

    def forward(self, t, y):
        return self.net(y)

def drelu(x):
    # derivative of relu
    res = (x>=0)
    res = res.type(x.type())
    return res

def dtanh(x):
    # derivative of tanh
    return 1.0-torch.tanh(x)**2

def identity(x):
    return x

def didentity(x):
    return torch.ones_like(x)

class ShootingBlock(nn.Module):
    def __init__(self, batch_y0=None, Kbar=None, Kbar_b=None, nonlinearity=None, only_random_initialization=False):
        super(ShootingBlock, self).__init__()

<<<<<<< HEAD
        nonlinearity = 'identity'

=======
>>>>>>> 334c9eda
        self.k = batch_y0.size()[0]
        self.d = batch_y0.size()[2]

        mult_theta = 1.0
        mult_b = 1.0

        if Kbar is None:
            self.Kbar = 1./mult_theta*torch.eye(self.d**2)
        else:
            self.Kbar = 1./mult_theta*Kbar
        if Kbar_b is None:
            self.Kbar_b = 1./mult_b*torch.eye(self.d)
        else:
            self.Kbar_b = 1./mult_b*Kbar_b

        self.Kbar = self.Kbar.to(device)
        self.Kbar_b = self.Kbar_b.to(device)

        self.inv_Kbar_b = self.Kbar_b.inverse()
        self.inv_Kbar = self.Kbar.inverse()

        self.rand_mag_q = 0.1
        self.rand_mag_p = 0.1

        if only_random_initialization:
            # do a fully random initialization
            self.q_params = nn.Parameter(self.rand_mag_q * torch.randn_like(batch_y0))
            self.p_params = nn.Parameter(self.rand_mag_p * torch.randn([self.k, 1, self.d]))
        else:
            self.q_params = nn.Parameter(batch_y0 + self.rand_mag_q * torch.randn_like(batch_y0))
            self.p_params = nn.Parameter(torch.zeros(self.k, 1, self.d) + self.rand_mag_p * torch.randn([self.k, 1, self.d]))

        supported_nonlinearities = ['identity', 'relu', 'tanh', 'sigmoid']

        if nonlinearity is None:
            use_nonlinearity = 'identity'
        else:
            use_nonlinearity = nonlinearity.lower()

        if use_nonlinearity not in supported_nonlinearities:
            raise ValueError('Unsupported nonlinearity {}'.format(use_nonlinearity))

        if use_nonlinearity=='relu':
            self.nl = nn.functional.relu
            self.dnl = drelu
        elif use_nonlinearity=='tanh':
            self.nl = torch.tanh
            self.dnl = dtanh
        elif use_nonlinearity=='identity':
            self.nl = identity
            self.dnl = didentity
        elif use_nonlinearity=='sigmoid':
            self.nl = torch.sigmoid
            self.dnl = torch.sigmoid
        else:
            raise ValueError('Unknown nonlinearity {}'.format(use_nonlinearity))


        # keeping track of variables
        self._number_of_calls = 0

    def get_norm_penalty(self):

        p = self.p_params.transpose(1,2)
        q = self.q_params.transpose(1,2)

        theta = self.compute_theta(q=q,p=p)
        bias = self.compute_bias(p=p)

        theta_penalty = torch.mm(theta.view(1,-1),torch.mm(self.inv_Kbar,theta.view(-1,1)))
        bias_penalty = torch.mm(bias.t(),torch.mm(self.inv_Kbar_b,bias))

        penalty = theta_penalty + bias_penalty
        return penalty

    def compute_theta(self,q,p):
        # Update theta according to the (p,q) equations
        # With Kbar = \bar M_\theta}^{-1}
        # \theta = Kbar(-\sum_i p_i \sigma(x_i)^T
        # computing the negative sum of the outer product

        temp = -torch.bmm(p, self.nl(q.transpose(1, 2))).mean(dim=0)

        # now multiply it with the inverse of the regularizer (needs to be vectorized first and then back)
        theta = (torch.mm(self.Kbar, temp.view(-1,1))).view(temp.size())

        return theta

    def compute_bias(self,p):
        # Update bias according to the (p,q)
        # With Kbar_b = \bar M_b^{-1}
        # b = Kbar_b(-\sum_i p_i)
        # temp = torch.matmul(-p.squeeze().transpose(0, 1), torch.ones([self.k, 1],device=device))
        # keep in mind that by convention the vectors are stored as row vectors here, hence the transpose

        #temp = -p.sum(dim=0)
        temp = -p.mean(dim=0)

        bias = torch.mm(self.Kbar_b, temp)

        return bias

    def forward(self, t,input):
        """
        :param input: containing q, p, x
        :param batch_t: 1D tensor holding time points for evaluation
        :return: |batch_t| x minibatch x 1 x feature dimension
        """

        self._number_of_calls += 1
        if (self._number_of_calls%10000==0):
            # just to test; this is a way we can keep track of state variables, for example to initialize iterative solvers
            print('Number of calls: {}'.format(self._number_of_calls))


        # q and p are K x 1 x feature dim tensors
        # x is a |batch| x 1 x feature dim tensor
        qt,pt,xt = input[:self.k, ...], input[self.k:2 * self.k, ...], input[2 * self.k:, ...]

        # let's first convert everything to column vectors (as this is closer to our notation)
        q = qt.transpose(1,2)
        p = pt.transpose(1,2)
        x = xt.transpose(1,2)


        # compute theta
        theta = self.compute_theta(q=q,p=p)

        # compute b
        bias = self.compute_bias(p=p)

        # let't first compute the right hand side of the evolution equation for q and the same for x
        # \dot x_i = \theta \sigma(x_i) + b
        # \dot q_i = \theta \sigma(q_i) + b

        temp_q = self.nl(q)
        temp_x = self.nl(x)

        dot_x = torch.matmul(theta, temp_x) + bias
        dot_q = torch.matmul(theta, temp_q) + bias

        # compute the advection equation for p
        # \dot p_i =  - [d\sigma(x_i)^T]\theta^T p_i
        # but here, d\sigma(x_i)^T = d\sigma(x_i) is a diagonal matrix composed with the derivative of the relu.

        # first compute \theta^T p_i
        tTp = torch.matmul(theta.t(),p)
        # now compute element-wise sigma-prime xi
        sigma_p = self.dnl(q)
        # and multiply the two
        dot_p = -sigma_p*tTp

        # as we transposed the vectors before we need to transpose on the way back
        dot_qt = dot_q.transpose(1, 2)
        dot_pt = dot_p.transpose(1, 2)
        dot_xt = dot_x.transpose(1, 2)

        return torch.cat((dot_qt,dot_pt,dot_xt))

class ShootingBlock2(nn.Module):
    def __init__(self, batch_y0=None, Kbar=None, Kbar_b=None, nonlinearity=None, only_random_initialization=False):
        super(ShootingBlock2, self).__init__()

        self.k = batch_y0.size()[0]
        self.d = batch_y0.size()[2]

        mult_theta = 1.0
        mult_b = 1.0

        if Kbar is None:
            self.Kbar = 1./mult_theta*torch.eye(self.d**2)
        else:
            self.Kbar = 1./mult_theta*Kbar
        if Kbar_b is None:
            self.Kbar_b = 1./mult_b*torch.eye(self.d)
        else:
            self.Kbar_b = 1./mult_b*Kbar_b

        self.Kbar = self.Kbar.to(device)
        self.Kbar_b = self.Kbar_b.to(device)

        self.inv_Kbar_b = self.Kbar_b.inverse()
        self.inv_Kbar = self.Kbar.inverse()

        self.rand_mag_q = 0.1
        self.rand_mag_p = 0.1

        if only_random_initialization:
            # do a fully random initialization
            self.q_params = nn.Parameter(self.rand_mag_q * torch.randn_like(batch_y0))
            self.p_params = nn.Parameter(self.rand_mag_p * torch.randn([self.k, 1, self.d]))
        else:
            self.q_params = nn.Parameter(batch_y0 + self.rand_mag_q * torch.randn_like(batch_y0))
            self.p_params = nn.Parameter(torch.zeros(self.k, 1, self.d) + self.rand_mag_p * torch.randn([self.k, 1, self.d]))

        supported_nonlinearities = ['identity', 'relu', 'tanh', 'sigmoid']

        if nonlinearity is None:
            use_nonlinearity = 'identity'
        else:
            use_nonlinearity = nonlinearity.lower()

        if use_nonlinearity not in supported_nonlinearities:
            raise ValueError('Unsupported nonlinearity {}'.format(use_nonlinearity))

        if use_nonlinearity=='relu':
            self.nl = nn.functional.relu
            self.dnl = drelu
        elif use_nonlinearity=='tanh':
            self.nl = torch.tanh
            self.dnl = dtanh
        elif use_nonlinearity=='identity':
            self.nl = identity
            self.dnl = didentity
        elif use_nonlinearity=='sigmoid':
            self.nl = torch.sigmoid
            self.dnl = torch.sigmoid
        else:
            raise ValueError('Unknown nonlinearity {}'.format(use_nonlinearity))

    def get_norm_penalty(self):

        p = self.p_params.transpose(1,2)
        q = self.q_params.transpose(1,2)

        theta = self.compute_theta(q=q,p=p)
        bias = self.compute_bias(p=p)

        theta_penalty = torch.mm(theta.view(1,-1),torch.mm(self.inv_Kbar,theta.view(-1,1)))
        bias_penalty = torch.mm(bias.t(),torch.mm(self.inv_Kbar_b,bias))

        penalty = theta_penalty + bias_penalty
        return penalty

    def compute_theta(self,q,p):
        # Update theta according to the (p,q) equations
        # With Kbar = \bar M_\theta}^{-1}
        # \theta = Kbar(-\sum_i p_i \sigma(x_i)^T
        # computing the negative sum of the outer product

        #temp = -torch.bmm(p, self.nl(q.transpose(1, 2))).sum(dim=0)
        temp = -torch.bmm(p, self.nl(q.transpose(1, 2))).mean(dim=0)

        # now multiply it with the inverse of the regularizer (needs to be vectorized first and then back)
        theta = (torch.mm(self.Kbar, temp.view(-1,1))).view(temp.size())

        return theta

    def compute_bias(self,p):
        # Update bias according to the (p,q)
        # With Kbar_b = \bar M_b^{-1}
        # b = Kbar_b(-\sum_i p_i)
        # temp = torch.matmul(-p.squeeze().transpose(0, 1), torch.ones([self.k, 1],device=device))
        # keep in mind that by convention the vectors are stored as row vectors here, hence the transpose

        #temp = -p.sum(dim=0)
        temp = -p.mean(dim=0)

        bias = torch.mm(self.Kbar_b, temp)

        return bias

    def advect_x(self,x,theta,bias):
        """
        Forward equation which  is applied on the data. In principle similar to advect_q
        :param x:
        :param theta:
        :param bias:
        :return: \dot x_i = \theta \sigma(x_i) + b
        """
        temp_x = self.nl(x)
        return torch.matmul(theta, temp_x) + bias

    def advect_q(self,q,theta,bias):
        """
        Forward equation which  is applied on the data. In principle similar to advect_q
        :param x:
        :param theta:
        :param bias:
        :return: \dot q_i = \theta \sigma(q_i) + b
        """
        temp_q = self.nl(q)
        return torch.matmul(theta, temp_q) + bias

    def advect_p(self,p,q,theta,bias):
        theta = theta.detach()
        bias = bias.detach()
        compute = torch.sum(p*self.advect_q(q,theta,bias))

        xgrad, = autograd.grad(compute, q,
                               grad_outputs=compute.data.new(compute.shape).fill_(1),
                               create_graph=True,
                               retain_graph=True,
                               allow_unused=True)
        return -xgrad

    def forward(self, t,input):
        """
        :param input: containing q, p, x
        :param batch_t: 1D tensor holding time points for evaluation
        :return: |batch_t| x minibatch x 1 x feature dimension
        """
        # q and p are K x 1 x feature dim tensors
        # x is a |batch| x 1 x feature dim tensor
        qt,pt,xt = input[:self.k, ...], input[self.k:2 * self.k, ...], input[2 * self.k:, ...]

        # let's first convert everything to column vectors (as this is closer to our notation)
        q = qt.transpose(1,2)
        p = pt.transpose(1,2)
        x = xt.transpose(1,2)

        # compute theta
        theta = self.compute_theta(q=q,p=p)

        # compute b
        bias = self.compute_bias(p=p)

        # let't first compute the right hand side of the evolution equation for q and the same for x
        dot_x = self.advect_x(x,theta,bias)
        dot_q = self.advect_q(q,theta,bias)

        # compute the advection equation for p
        # \dot p_i =  - [d\sigma(x_i)^T]\theta^T p_i
        # but here, d\sigma(x_i)^T = d\sigma(x_i) is a diagonal matrix composed with the derivative of the relu.

        # first compute \theta^T p_i

        dot_p =  self.advect_p(p,q,theta,bias)

        #theta_bis = torch.empty_like(theta).copy_(theta)
        #p_bis = torch.empty_like(p).copy_(p)
        #q_bis = torch.empty_like(q).copy_(q)
        #tTp = torch.matmul(theta_bis.t(), p_bis)
        # now compute element-wise sigma-prime xi
        #sigma_p = self.dnl(q_bis)
        # and multiply the two
        #dot_p_2 = -sigma_p * tTp
        #print("comparison",torch.sum((dot_p_2 - dot_p)**2))
        # as we transposed the vectors before we need to transpose on the way back
        dot_qt = dot_q.transpose(1, 2)
        dot_pt = dot_p.transpose(1, 2)
        dot_xt = dot_x.transpose(1, 2)

        return torch.cat((dot_qt,dot_pt,dot_xt))

class ShootingModel_1(nn.Module):
    def __init__(self, batch_y0=None, Kbar1=None, Kbar2=None, Kbar_b1=None,Kbar_b2=None, nonlinearity=None, only_random_initialization=False):
        super(ShootingModel_1, self).__init__()

        nonlinearity = 'identity'

        self.k = batch_y0.size()[0]
        self.d = batch_y0.size()[2]

        self.layer_dim = self.d

        mult_theta = 1.0
        mult_b = 1.0


        if Kbar1 is None:
            self.Kbar1 = 1./mult_theta*torch.eye(self.d*self.layer_dim)
        else:
            self.Kbar1 = 1./mult_theta*Kbar1
        if Kbar2 is None:
            self.Kbar2 = 1./mult_theta*torch.eye(self.d*self.layer_dim)
        else:
            self.Kbar2 = 1./mult_theta*Kbar2
        if Kbar_b1 is None:
            self.Kbar_b1 = 1./mult_b*torch.eye(self.d)
        else:
            self.Kbar_b1 = 1./mult_b*Kbar_b1
        if Kbar_b2 is None:
            self.Kbar_b2 = 1. / mult_b * torch.eye(self.layer_dim)
        else:
            self.Kbar_b2 = 1. / mult_b * Kbar_b2

        self.Kbar1 = self.Kbar1.to(device)
        self.Kbar_b1 = self.Kbar_b1.to(device)
        self.Kbar2 = self.Kbar2.to(device)
        self.Kbar_b2 = self.Kbar_b2.to(device)

        self.inv_Kbar_b1 = self.Kbar_b1.inverse()
        self.inv_Kbar1 = self.Kbar1.inverse()
        self.inv_Kbar_b2 = self.Kbar_b2.inverse()
        self.inv_Kbar2 = self.Kbar2.inverse()

        self.rand_mag_q = 0.1
        self.rand_mag_p = 0.1

        if only_random_initialization:
            # do a fully random initialization
            self.q_params = nn.Parameter(self.rand_mag_q * torch.randn_like(batch_y0))
            self.p_params = nn.Parameter(self.rand_mag_p * torch.randn([self.k, 1, self.d]))
        else:
            self.q_params = nn.Parameter(batch_y0 + self.rand_mag_q * torch.randn_like(batch_y0))
            self.p_params = nn.Parameter(torch.zeros(self.k, 1, self.d) + self.rand_mag_p * torch.randn([self.k, 1, self.d]))

        supported_nonlinearities = ['identity', 'relu', 'tanh', 'sigmoid']

        if nonlinearity is None:
            use_nonlinearity = 'identity'
        else:
            use_nonlinearity = nonlinearity.lower()

        if use_nonlinearity not in supported_nonlinearities:
            raise ValueError('Unsupported nonlinearity {}'.format(use_nonlinearity))

        if use_nonlinearity=='relu':
            self.nl = nn.functional.relu
            self.dnl = drelu
        elif use_nonlinearity=='tanh':
            self.nl = torch.tanh
            self.dnl = dtanh
        elif use_nonlinearity=='identity':
            self.nl = identity
            self.dnl = didentity
        elif use_nonlinearity=='sigmoid':
            self.nl = torch.sigmoid
            self.dnl = torch.sigmoid
        else:
            raise ValueError('Unknown nonlinearity {}'.format(use_nonlinearity))
        self.initialization_parameter()

    def compute_bias_1(self,p):
        # Update bias according to the (p,q)
        # With Kbar_b = \bar M_b^{-1}
        # b = Kbar_b(-\sum_i p_i)
        # temp = torch.matmul(-p.squeeze().transpose(0, 1), torch.ones([self.k, 1],device=device))
        # keep in mind that by convention the vectors are stored as row vectors here, hence the transpose
        #temp = -p.sum(dim=0)
        temp = p.mean(dim=0)
        bias_1 = torch.mm(self.Kbar_b1, temp)
        return bias_1

    def initialization_parameter(self):
        self.theta_1_init = torch.ones(self.d, self.layer_dim)
        self.theta_2_init = torch.ones(self.layer_dim, self.d)
        self.bias_2_init = torch.ones(self.layer_dim, 1)


    def compute_theta(self,q,p):
        try:
            result = self.theta_2
        except:
            result = self.theta_2_init
        return result

    def compute_bias(self,p):
        try:
            result = self.bias_2
        except:
            result = self.bias_2_init
        return result

    def compute_update_parameters(self,p,q,theta_1,theta_2,bias_2):
        z = torch.matmul(theta_2, q) + bias_2
        sigma_p = self.dnl(z)
        sigma = self.nl(z)

        temp = torch.matmul(theta_1.t(), p)
        temp_bias_2 = sigma_p * temp

        update_bias_2 = torch.mean(temp_bias_2,dim = 0)
        update_theta_2 = torch.bmm(temp_bias_2, q.transpose(1, 2)).mean(dim=0)


        # now multiply it with the inverse of the regularizer (needs to be vectorized first and then back
        update_bias_2 = (torch.mm(self.Kbar_b2, update_bias_2.view(-1,1))).view(update_bias_2.size())
        #
        update_theta_2 = (torch.mm(self.Kbar2, update_theta_2.view(-1, 1))).view(update_theta_2.size())

        z = torch.matmul(update_theta_2, q) + update_bias_2
        sigma = self.nl(z)
        update_theta_1 = torch.bmm(p, sigma.transpose(1, 2)).mean(dim=0)
        update_theta_1 = (torch.mm(self.Kbar1, update_theta_1.view(-1, 1))).view(update_theta_1.size())

        #print("square difference theta2",torch.sum((update_theta_2)**2))
        #print("square difference theat1", torch.sum(update_theta_1) ** 2)
        #print("square difference bias2", torch.sum(update_bias_2) ** 2)


        return update_theta_1,update_theta_2,update_bias_2


    def compute_parameters(self,p,q,theta_1,theta_2,bias_2,n_iterations = 10):
        bias_1 = self.compute_bias_1(p)
        #print("bias1",torch.sum(bias_1**2))
        for i in range(n_iterations):
            #print("iteration: ",i)
            theta_1,theta_2,bias_2 = self.compute_update_parameters(p,q,theta_1,theta_2,bias_2)
        self.theta_1,self.theta_2,self.bias_1,self.bias_2 = theta_1,theta_2,bias_1,bias_2
        return theta_1,theta_2,bias_1,bias_2

    def advect_x(self,x,theta_1,theta_2,bias_1,bias_2):
        """
        Forward equation which  is applied on the data. In principle similar to advect_q
        :param x:
        :param theta:
        :param bias:
        :return: \dot x_i = \theta \sigma(x_i) + b
        """
        temp = torch.matmul(theta_2, x) + bias_2
        temp_x = self.nl(temp)
        return torch.matmul(theta_1, temp_x) + bias_1

    def advect_q(self,q,theta_1,theta_2,bias_1,bias_2):
        """
        Forward equation which  is applied on the data. In principle similar to advect_q
        :param x:
        :param theta:
        :param bias:
        :return: \dot q_i = \theta \sigma(q_i) + b
        """
        temp = torch.matmul(theta_2, q) + bias_2
        temp_q = self.nl(temp)
        return torch.matmul(theta_1, temp_q) + bias_1

    def advect_p(self,p,q,theta_1,theta_2,bias_2):

        tTp = torch.matmul(theta_1.t(), p)
        # now compute element-wise sigma-prime xi
        sigma_p = self.dnl(torch.matmul(theta_2,q) + bias_2)
        # and multiply the two
        dot_p = -torch.matmul(theta_2.t(),sigma_p * tTp)

        return dot_p

    def forward(self, t,input):
        """
        :param input: containing q, p, x
        :param batch_t: 1D tensor holding time points for evaluation
        :return: |batch_t| x minibatch x 1 x feature dimension
        """
        # q and p are K x 1 x feature dim tensors
        # x is a |batch| x 1 x feature dim tensor
        qt,pt,xt = input[:self.k, ...], input[self.k:2 * self.k, ...], input[2 * self.k:, ...]

        # let's first convert everything to column vectors (as this is closer to our notation)
        q = qt.transpose(1,2)
        p = pt.transpose(1,2)
        x = xt.transpose(1,2)
        try:
            self.initialization_parameter()
            theta_1 = self.theta_1_init
            theta_2 = self.theta_2_init
            bias_2=self.bias_2_init
        except:
            pass
        # compute theta
        theta_1,theta_2,bias_1,bias_2 = self.compute_parameters(p,q,theta_1,theta_2,bias_2)

        # let't first compute the right hand side of the evolution equation for q and the same for x
        dot_x = self.advect_x(x,theta_1,theta_2,bias_1,bias_2)
        dot_q = self.advect_q(q,theta_1,theta_2,bias_1,bias_2)

        dot_p =  self.advect_p(p,q,theta_1,theta_2,bias_2)

        dot_qt = dot_q.transpose(1, 2)
        dot_pt = dot_p.transpose(1, 2)
        dot_xt = dot_x.transpose(1, 2)

        return torch.cat((dot_qt,dot_pt,dot_xt))

class RunningAverageMeter(object):
    """Computes and stores the average and current value"""

    def __init__(self, momentum=0.9):
        self.momentum = momentum
        self.reset()

    def reset(self):
        self.val = None
        self.avg = 0

    def update(self, val):
        if self.val is None:
            self.avg = val
        else:
            self.avg = self.avg * self.momentum + val * (1 - self.momentum)
        self.val = val


if __name__ == '__main__':

    t_0 = time.time()
    ii = 0

    is_odenet = args.network == 'odenet'

    if is_odenet:
        #func = ODEFunc()
        func = ODESimpleFuncWithIssue()
        optimizer = optim.RMSprop(func.parameters(), lr=1e-3)
        #optimizer = optim.SGD(func.parameters(), lr=2.5e-3, momentum=0.5, dampening=0.0, nesterov=True)

    else:

        # parameters to play with for shooting
<<<<<<< HEAD
        K = 8

        batch_y0, batch_t, batch_y = get_batch(K)
        shooting = ShootingModel_1(batch_y0,only_random_initialization=True)
        #shooting = ShootingBlock(batch_y0, only_random_initialization=True)
=======
        K = args.nr_of_particles

        batch_y0, batch_t, batch_y = get_batch(K)
        shooting = ShootingBlock2(batch_y0,only_random_initialization=True,nonlinearity=args.nonlinearity)
>>>>>>> 334c9eda
        shooting = shooting.to(device)

        #optimizer = optim.RMSprop(shooting.parameters(), lr=5e-3)
        optimizer = optim.Adam(shooting.parameters(), lr=8e-3)
        #optimizer = optim.SGD(shooting.parameters(), lr=2.5e-3, momentum=0.5, dampening=0.0, nesterov=True)
        #optimizer = custom_optimizers.LBFGS_LS(shooting.parameters())

    all_thetas = None
    all_real_thetas = None
    all_bs = None

    validate_with_batch_data = not args.validate_with_long_range
    validate_with_random_batch_each_time = False

    if validate_with_batch_data:
        if not validate_with_random_batch_each_time:
            val_batch_y0, val_batch_t, val_batch_y = get_batch(batch_size=args.batch_validation_size)

    for itr in range(0, args.niters):

        optimizer.zero_grad()
        batch_y0, batch_t, batch_y = get_batch()

        if itr % args.test_freq == 0:
            if itr % 100 == 0:

                if not is_odenet:
                    theta_np = (shooting.compute_theta(q=shooting.q_params.transpose(1,2),p=shooting.p_params.transpose(1,2))).view(1,-1).detach().cpu().numpy()
                    bias_np = (shooting.compute_bias(p=shooting.p_params.transpose(1,2))).view(1,-1).detach().cpu().numpy()

                    if all_thetas is None:
                        all_thetas = theta_np
                    else:
                        all_thetas = np.append(all_thetas,theta_np,axis=0)

                    c_true_A = true_A.view(1,-1).detach().cpu().numpy()
                    if all_real_thetas is None:
                        all_real_thetas = c_true_A
                    else:
                        all_real_thetas = np.append(all_real_thetas,c_true_A,axis=0)

                    if all_bs is None:
                        all_bs = bias_np
                    else:
                        all_bs = np.append(all_bs,bias_np,axis=0)

                visualize_batch(batch_t,batch_y,thetas=all_thetas,real_thetas=all_real_thetas,bias=all_bs)

        if is_odenet:
            pred_y = odeint(func, batch_y0, batch_t, method=args.method, atol=atol, rtol=rtol, options=options)
        else:
            q = (shooting.q_params)
            p = (shooting.p_params)
            z_0 = torch.cat((q,p,batch_y0))

            temp_pred_y = odeint(shooting,z_0 , batch_t, method=args.method, atol=atol, rtol=rtol, options=options)

            # we are actually only interested in the prediction of the batch itself (not the parameterization)
            pred_y = temp_pred_y[:, 2 * K:, ...]

        # todo: figure out wht the norm penality does not work
        if args.sim_norm == 'l1':
            loss = torch.mean(torch.abs(pred_y - batch_y))
        elif args.sim_norm == 'l2':
            loss = torch.mean(torch.norm(pred_y-batch_y,dim=3))
        else:
            raise ValueError('Unknown norm {}.'.format(args.sim_norm))

        if not is_odenet:
            loss = loss + args.shooting_norm_penalty * shooting.get_norm_penalty()

<<<<<<< HEAD
        loss.backward(retain_graph = True)
        #print(torch.sum(shooting.p_params.grad**2))
        #print("size of tensor",loss.size())
=======
        loss.backward()
>>>>>>> 334c9eda

        optimizer.step()

        if itr % args.test_freq == 0:
            # we need to keep computing the gradient here as the forward model may require gradient computations

            if validate_with_batch_data:
                if validate_with_random_batch_each_time:
                    # draw new batch. This will be like a moving target for the evaluation
                    val_batch_y0, val_batch_t, val_batch_y = get_batch()
                val_y0 = val_batch_y0
                val_t = val_batch_t
                val_y = val_batch_y
            else:
                val_y0 = true_y0.unsqueeze(dim=0)
                val_t = t
                val_y = true_y.unsqueeze(dim=1)

            if is_odenet:
                val_pred_y = odeint(func, val_y0, val_t, method=args.method, atol=atol, rtol=rtol, options=options)

                if args.sim_norm=='l1':
                    loss = torch.mean(torch.abs(val_pred_y - val_y))
                elif args.sim_norm=='l2':
                    loss = torch.mean(torch.norm(val_pred_y - val_y, dim=3))
                else:
                    raise ValueError('Unknown norm {}.'.format(args.sim_norm))

                print('Iter {:04d} | Total Loss {:.6f}'.format(itr, loss.item()))

                if itr % args.viz_freq == 0:
                    visualize(val_y, val_pred_y, val_t, func, ii, is_odenet=is_odenet)
                    ii += 1

            else:
                ### time clock
                t_1 = time.time()

                print("time",t_1 - t_0)
                t_0 = t_1

                q = (shooting.q_params)
                p = (shooting.p_params)
                val_z_0 = torch.cat((q, p, val_y0))

                temp_pred_y = odeint(shooting, val_z_0, val_t, method=args.method, atol=atol, rtol=rtol,
                                     options=options)

                # we are actually only interested in the prediction of the batch itself (not the parameterization)
                val_pred_y = temp_pred_y[:, 2 * K:, ...]

                if args.sim_norm=='l1':
                    loss = torch.mean(torch.abs(val_pred_y - val_y))
                elif args.sim_norm=='l2':
                    loss = torch.mean(torch.norm(val_pred_y - val_y, dim=3))
                else:
                    raise ValueError('Unknown norm {}.'.format(args.sim_norm))

                loss = loss + args.shooting_norm_penalty * shooting.get_norm_penalty()

                print('Iter {:04d} | Total Loss {:.6f}'.format(itr, loss.item()))

                if itr % 100 == 0:
                    visualize(val_y, val_pred_y, val_t, shooting, ii, is_odenet=is_odenet)
                    ii += 1


        end = time.time()<|MERGE_RESOLUTION|>--- conflicted
+++ resolved
@@ -70,12 +70,7 @@
 rtol = 1e-8
 atol = 1e-10
 
-<<<<<<< HEAD
-odeint_method = 'rk4'
-options  = {'step_size': 0.2}
-=======
 options  = {'step_size': args.stepsize}
->>>>>>> 334c9eda
 
 class Lambda(nn.Module):
 
@@ -345,11 +340,6 @@
     def __init__(self, batch_y0=None, Kbar=None, Kbar_b=None, nonlinearity=None, only_random_initialization=False):
         super(ShootingBlock, self).__init__()
 
-<<<<<<< HEAD
-        nonlinearity = 'identity'
-
-=======
->>>>>>> 334c9eda
         self.k = batch_y0.size()[0]
         self.d = batch_y0.size()[2]
 
@@ -949,22 +939,14 @@
     else:
 
         # parameters to play with for shooting
-<<<<<<< HEAD
-        K = 8
-
-        batch_y0, batch_t, batch_y = get_batch(K)
-        shooting = ShootingModel_1(batch_y0,only_random_initialization=True)
-        #shooting = ShootingBlock(batch_y0, only_random_initialization=True)
-=======
         K = args.nr_of_particles
 
         batch_y0, batch_t, batch_y = get_batch(K)
         shooting = ShootingBlock2(batch_y0,only_random_initialization=True,nonlinearity=args.nonlinearity)
->>>>>>> 334c9eda
         shooting = shooting.to(device)
 
-        #optimizer = optim.RMSprop(shooting.parameters(), lr=5e-3)
-        optimizer = optim.Adam(shooting.parameters(), lr=8e-3)
+        optimizer = optim.RMSprop(shooting.parameters(), lr=5e-3)
+        #optimizer = optim.Adam(shooting.parameters(), lr=1e-1)
         #optimizer = optim.SGD(shooting.parameters(), lr=2.5e-3, momentum=0.5, dampening=0.0, nesterov=True)
         #optimizer = custom_optimizers.LBFGS_LS(shooting.parameters())
 
@@ -1032,13 +1014,9 @@
         if not is_odenet:
             loss = loss + args.shooting_norm_penalty * shooting.get_norm_penalty()
 
-<<<<<<< HEAD
         loss.backward(retain_graph = True)
         #print(torch.sum(shooting.p_params.grad**2))
         #print("size of tensor",loss.size())
-=======
-        loss.backward()
->>>>>>> 334c9eda
 
         optimizer.step()
 
