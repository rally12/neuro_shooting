--- conflicted
+++ resolved
@@ -5,29 +5,41 @@
 import torch
 import torch.nn as nn
 import torch.optim as optim
-<<<<<<< HEAD
-=======
-from torch.autograd import Function,Variable
 import torch.autograd as autograd
-
-from functools import partial
->>>>>>> 417aacc1
+import random
+
+
+# Command line arguments
 
 parser = argparse.ArgumentParser('ODE demo')
-parser.add_argument('--network', type=str, choices=['odenet', 'shooting'], default='shooting')
-parser.add_argument('--method', type=str, choices=['dopri5', 'adams',"rk4"], default='rk4')
-parser.add_argument('--data_size', type=int, default=1000)
-parser.add_argument('--batch_time', type=int, default=100)
-parser.add_argument('--batch_size', type=int, default=10)
-parser.add_argument('--niters', type=int, default=10000)
-parser.add_argument('--batch_validation_size', type=int, default=100)
-
-parser.add_argument('--test_freq', type=int, default=20)
-
-parser.add_argument('--viz', action='store_true')
-parser.add_argument('--gpu', type=int, default=0)
-parser.add_argument('--adjoint', action='store_true')
+parser.add_argument('--network', type=str, choices=['odenet', 'shooting'], default='shooting', help='Sets the network training appproach.')
+parser.add_argument('--method', type=str, choices=['dopri5', 'adams','rk4'], default='rk4', help='Selects the desired integrator')
+parser.add_argument('--stepsize', type=float, default=0.1, help='Step size for the integrator (if not adaptive).')
+parser.add_argument('--data_size', type=int, default=250, help='Length of the simulated data that should be matched.')
+parser.add_argument('--batch_time', type=int, default=25, help='Length of the training samples.')
+parser.add_argument('--batch_size', type=int, default=10, help='Number of training samples.')
+parser.add_argument('--niters', type=int, default=10000, help='Maximum nunber of iterations.')
+parser.add_argument('--batch_validation_size', type=int, default=100, help='Length of the samples for validation.')
+parser.add_argument('--seed', required=False, type=int, default=1234,
+                    help='Sets the random seed which affects data shuffling')
+parser.add_argument('--test_freq', type=int, default=20, help='Frequency with which the validation measures are to be computed.')
+parser.add_argument('--viz_freq', type=int, default=100, help='Frequency with which the results should be visualized; if --viz is set.')
+
+parser.add_argument('--validate_with_long_range', action='store_true', help='If selected, a long-range trajectory will be used; otherwise uses batches as for training')
+
+parser.add_argument('--nr_of_particles', type=int, default=5, help='Number of particles to parameterize the initial condition')
+parser.add_argument('--sim_norm', type=str, choices=['l1','l2'], default='l2', help='Norm for the similarity measure.')
+parser.add_argument('--shooting_norm_penalty', type=float, default=0, help='Factor to penalize the norm with; default 0, but 0.1 or so might be a good value')
+
+parser.add_argument('--viz', action='store_true', help='Enable visualization.')
+parser.add_argument('--gpu', type=int, default=0, help='Enable GPU computation on specified GPU.')
+parser.add_argument('--adjoint', action='store_true', help='Use adjoint integrator to avoid storing values during forward pass.')
+
 args = parser.parse_args()
+
+print('Setting the random seed to {:}'.format(args.seed))
+random.seed(args.seed)
+torch.manual_seed(args.seed)
 
 if args.adjoint:
     from torchdiffeq import odeint_adjoint as odeint
@@ -45,16 +57,7 @@
 true_A = torch.tensor([[-0.01, 0.25], [-0.25, -0.01]]).to(device)
 
 
-
-#odeint_method = 'dopri5'
-<<<<<<< HEAD
-
-odeint_method = 'rk4'
-
 options = dict()
-=======
-#options = dict()
->>>>>>> 417aacc1
 
 # default tolerance settings
 #rtol=1e-6
@@ -63,8 +66,7 @@
 rtol = 1e-8
 atol = 1e-10
 
-odeint_method = 'rk4'
-options  = {'step_size': 0.1}
+options  = {'step_size': args.stepsize}
 
 class Lambda(nn.Module):
 
@@ -74,7 +76,7 @@
 
 
 with torch.no_grad():
-    true_y = odeint(Lambda(), true_y0, t, method=odeint_method, atol=atol, rtol=rtol, options=options)
+    true_y = odeint(Lambda(), true_y0, t, method=args.method, atol=atol, rtol=rtol, options=options)
 
 
 def get_batch(batch_size=None):
@@ -91,7 +93,6 @@
     # convention for batch_t: t x B x (row-vector)
 
     if args.viz:
-        quiver_scale = 2.5  # to scale the magnitude of the quiver vectors for visualization
 
         batch_size = batch_y.size()[1]
 
@@ -162,14 +163,8 @@
 if args.viz:
     makedirs('png')
     import matplotlib.pyplot as plt
-    # fig = plt.figure(figsize=(12, 4), facecolor='white')
-    # ax_traj = fig.add_subplot(131, frameon=False)
-    # ax_phase = fig.add_subplot(132, frameon=False)
-    # ax_vecfield = fig.add_subplot(133, frameon=False)
-    #plt.show(block=False)
-
-
-def visualize(true_y, pred_y, sim_time, odefunc, itr, is_odenet=False, is_batch=False):
+
+def visualize(true_y, pred_y, sim_time, odefunc, itr, is_odenet=False):
 
     if args.viz:
 
@@ -184,25 +179,13 @@
         ax_traj.set_title('Trajectories')
         ax_traj.set_xlabel('t')
         ax_traj.set_ylabel('x,y')
-        if is_batch:
-            for n in range(true_y.size()[1]):
-                try:
-                    ax_traj.plot(sim_time.numpy(), true_y.numpy()[:, n, 0, 0], sim_time.numpy(), true_y.numpy()[:, n, 0, 1], 'g-')
-                    ax_traj.plot(sim_time.numpy(), pred_y.numpy()[:, n, 0, 0], '--', sim_time.numpy(), pred_y.numpy()[:, n, 0, 1],'b--')
-                except:
-                    ax_traj.plot(sim_time.numpy(), true_y.detach().numpy()[:, n, 0, 0], sim_time.numpy(), true_y.numpy()[:, n, 0, 1],
-                             'g-')
-                    ax_traj.plot(sim_time.numpy(), pred_y.detach().numpy()[:, n, 0, 0], '--', sim_time.numpy(),
-                             pred_y.detach().numpy()[:, n, 0, 1],
-                             'b--')
-        else:
-            try:
-                ax_traj.plot(sim_time.numpy(), true_y.numpy()[:, 0, 0], sim_time.numpy(), true_y.numpy()[:, 0, 1], 'g-')
-                ax_traj.plot(sim_time.numpy(), pred_y.numpy()[:, 0, 0], '--', sim_time.numpy(), pred_y.numpy()[:, 0, 1], 'b--')
-            except:
-                ax_traj.plot(sim_time.numpy(), true_y.detach().numpy()[:, 0, 0], sim_time.numpy(), true_y.numpy()[:, 0, 1], 'g-')
-                ax_traj.plot(sim_time.numpy(), pred_y.detach().numpy()[:, 0, 0], '--', sim_time.numpy(), pred_y.numpy()[:, 0, 1],
-                             'b--')
+
+        for n in range(true_y.size()[1]):
+            ax_traj.plot(sim_time.numpy(), true_y.detach().numpy()[:, n, 0, 0], sim_time.numpy(), true_y.numpy()[:, n, 0, 1],
+                     'g-')
+            ax_traj.plot(sim_time.numpy(), pred_y.detach().numpy()[:, n, 0, 0], '--', sim_time.numpy(),
+                     pred_y.detach().numpy()[:, n, 0, 1],
+                     'b--')
 
         ax_traj.set_xlim(sim_time.min(), sim_time.max())
         ax_traj.set_ylim(-2, 2)
@@ -213,22 +196,9 @@
         ax_phase.set_xlabel('x')
         ax_phase.set_ylabel('y')
 
-        if is_batch:
-            for n in range(true_y.size()[1]):
-                try:
-                    ax_phase.plot(true_y.numpy()[:, n, 0, 0], true_y.numpy()[:, n, 0, 1], 'g-')
-                    ax_phase.plot(pred_y.numpy()[:, n, 0, 0], pred_y.numpy()[:, n, 0, 1], 'b--')
-                except:
-                    ax_phase.plot(true_y.detach().numpy()[:, n, 0, 0], true_y.detach().numpy()[:, n, 0, 1], 'g-')
-                    ax_phase.plot(pred_y.detach().numpy()[:, n, 0, 0], pred_y.detach().numpy()[:, n, 0, 1], 'b--')
-
-        else:
-            try:
-                ax_phase.plot(true_y.numpy()[:, 0, 0], true_y.numpy()[:, 0, 1], 'g-')
-                ax_phase.plot(pred_y.numpy()[:, 0, 0], pred_y.numpy()[:, 0, 1], 'b--')
-            except:
-                ax_phase.plot(true_y.detach().numpy()[:, 0, 0], true_y.detach().numpy()[:, 0, 1], 'g-')
-                ax_phase.plot(pred_y.detach().numpy()[:, 0, 0], pred_y.detach().numpy()[:, 0, 1], 'b--')
+        for n in range(true_y.size()[1]):
+            ax_phase.plot(true_y.detach().numpy()[:, n, 0, 0], true_y.detach().numpy()[:, n, 0, 1], 'g-')
+            ax_phase.plot(pred_y.detach().numpy()[:, n, 0, 0], pred_y.detach().numpy()[:, n, 0, 1], 'b--')
 
         if not is_odenet:
             q = (odefunc.q_params)
@@ -301,7 +271,6 @@
                 nn.init.constant_(m.bias, val=0)
 
     def forward(self, t, y):
-        #return self.net(y**3)
         return self.net(y)
 
 class ODESimpleFunc(nn.Module):
@@ -320,7 +289,6 @@
                 nn.init.constant_(m.bias, val=0)
 
     def forward(self, t, y):
-        #return self.net(y**3)
         return self.net(y)
 
 class ODESimpleFuncWithIssue(nn.Module):
@@ -341,7 +309,6 @@
                 nn.init.constant_(m.bias, val=0)
 
     def forward(self, t, y):
-        #return self.net(y**3)
         return self.net(y)
 
 def drelu(x):
@@ -438,8 +405,7 @@
         theta_penalty = torch.mm(theta.view(1,-1),torch.mm(self.inv_Kbar,theta.view(-1,1)))
         bias_penalty = torch.mm(bias.t(),torch.mm(self.inv_Kbar_b,bias))
 
-        # todo: better approach
-        penalty = 0.1*(theta_penalty + bias_penalty)
+        penalty = theta_penalty + bias_penalty
         return penalty
 
     def compute_theta(self,q,p):
@@ -448,7 +414,6 @@
         # \theta = Kbar(-\sum_i p_i \sigma(x_i)^T
         # computing the negative sum of the outer product
 
-        #temp = -torch.bmm(p, self.nl(q.transpose(1, 2))).sum(dim=0)
         temp = -torch.bmm(p, self.nl(q.transpose(1, 2))).mean(dim=0)
 
         # now multiply it with the inverse of the regularizer (needs to be vectorized first and then back)
@@ -601,8 +566,7 @@
         theta_penalty = torch.mm(theta.view(1,-1),torch.mm(self.inv_Kbar,theta.view(-1,1)))
         bias_penalty = torch.mm(bias.t(),torch.mm(self.inv_Kbar_b,bias))
 
-        # todo: better approach
-        penalty = 0.1*(theta_penalty + bias_penalty)
+        penalty = theta_penalty + bias_penalty
         return penalty
 
     def compute_theta(self,q,p):
@@ -738,7 +702,7 @@
 
 
 if __name__ == '__main__':
-    import time
+
     t_0 = time.time()
     ii = 0
 
@@ -753,7 +717,7 @@
     else:
 
         # parameters to play with for shooting
-        K = 5
+        K = args.nr_of_particles
 
         batch_y0, batch_t, batch_y = get_batch(K)
         shooting = ShootingBlock2(batch_y0,only_random_initialization=True)
@@ -764,16 +728,11 @@
         #optimizer = optim.SGD(shooting.parameters(), lr=2.5e-3, momentum=0.5, dampening=0.0, nesterov=True)
         #optimizer = custom_optimizers.LBFGS_LS(shooting.parameters())
 
-    end = time.time()
-
-    time_meter = RunningAverageMeter(0.97)
-    loss_meter = RunningAverageMeter(0.97)
-
     all_thetas = None
     all_real_thetas = None
     all_bs = None
 
-    validate_with_batch_data = True
+    validate_with_batch_data = not args.validate_with_long_range
     validate_with_random_batch_each_time = False
 
     if validate_with_batch_data:
@@ -811,105 +770,94 @@
                 visualize_batch(batch_t,batch_y,thetas=all_thetas,real_thetas=all_real_thetas,bias=all_bs)
 
         if is_odenet:
-            pred_y = odeint(func, batch_y0, batch_t, method=odeint_method, atol=atol, rtol=rtol, options=options)
+            pred_y = odeint(func, batch_y0, batch_t, method=args.method, atol=atol, rtol=rtol, options=options)
         else:
             q = (shooting.q_params)
             p = (shooting.p_params)
             z_0 = torch.cat((q,p,batch_y0))
 
-            temp_pred_y = odeint(shooting,z_0 , batch_t, method=odeint_method, atol=atol, rtol=rtol, options=options)
+            temp_pred_y = odeint(shooting,z_0 , batch_t, method=args.method, atol=atol, rtol=rtol, options=options)
 
             # we are actually only interested in the prediction of the batch itself (not the parameterization)
             pred_y = temp_pred_y[:, 2 * K:, ...]
 
         # todo: figure out wht the norm penality does not work
-        #loss = torch.mean(torch.abs(pred_y - batch_y)) + shooting.get_norm_penalty()
-        loss = torch.mean(torch.norm(pred_y-batch_y,dim=3))
-
-        #loss = torch.mean((pred_y-batch_y)**2)
+        if args.sim_norm == 'l1':
+            loss = torch.mean(torch.abs(pred_y - batch_y))
+        elif args.sim_norm == 'l2':
+            loss = torch.mean(torch.norm(pred_y-batch_y,dim=3))
+        else:
+            raise ValueError('Unknown norm {}.'.format(args.sim_norm))
+
+        if not is_odenet:
+            loss = loss + args.shooting_norm_penalty * shooting.get_norm_penalty()
 
         loss.backward()
-        #print(torch.sum(shooting.p_params.grad**2))
-        #print("size of tensor",loss.size())
 
         optimizer.step()
-        #print(shooting.p_params)
-        #time_meter.update(time.time() - end)
-        #loss_meter.update(loss.item())
 
         if itr % args.test_freq == 0:
-            if True :#torch.no_grad():
-
-                if validate_with_batch_data:
-                    if validate_with_random_batch_each_time:
-                        # draw new batch. This will be like a moving target for the evaluation
-                        val_batch_y0, val_batch_t, val_batch_y = get_batch()
-
-                    if is_odenet:
-                        val_pred_y = odeint(func, val_batch_y0, val_batch_t, method=odeint_method, atol=atol, rtol=rtol, options=options)
-                        # loss = torch.mean(torch.abs(pred_y.squeeze(dim=1) - true_y))
-                        loss = torch.mean(torch.norm(val_pred_y - val_batch_y, dim=3))
-
-                        print('Iter {:04d} | Total Loss {:.6f}'.format(itr, loss.item()))
-
-                        if itr % 100 == 0:
-                            visualize(val_batch_y, val_pred_y, val_batch_t, func, ii, is_odenet=is_odenet, is_batch=True)
-                            ii += 1
-
-                    else:
-                        ### time clock
-                        t_1 = time.time()
-
-                        print("time",t_1 - t_0)
-                        t_0 = t_1
-
-                        q = (shooting.q_params)
-                        p = (shooting.p_params)
-                        val_z_0 = torch.cat((q, p, val_batch_y0))
-
-                        temp_pred_y = odeint(shooting, val_z_0, val_batch_t, method=odeint_method, atol=atol, rtol=rtol,
-                                             options=options)
-
-                        # we are actually only interested in the prediction of the batch itself (not the parameterization)
-                        val_pred_y = temp_pred_y[:, 2 * K:, ...]
-                        loss = torch.mean(torch.norm(val_pred_y - val_batch_y, dim=3))
-
-                        print('Iter {:04d} | Total Loss {:.6f}'.format(itr, loss.item()))
-
-                        if itr % 100 == 0:
-                            visualize(val_batch_y, val_pred_y, val_batch_t, shooting, ii, is_odenet=is_odenet, is_batch=True)
-                            ii += 1
-
+            # we need to keep computing the gradient here as the forward model may require gradient computations
+
+            if validate_with_batch_data:
+                if validate_with_random_batch_each_time:
+                    # draw new batch. This will be like a moving target for the evaluation
+                    val_batch_y0, val_batch_t, val_batch_y = get_batch()
+                val_y0 = val_batch_y0
+                val_t = val_batch_t
+                val_y = val_batch_y
+            else:
+                val_y0 = true_y0.unsqueeze(dim=0)
+                val_t = t
+                val_y = true_y.unsqueeze(dim=1)
+
+            if is_odenet:
+                val_pred_y = odeint(func, val_y0, val_t, method=args.method, atol=atol, rtol=rtol, options=options)
+
+                if args.sim_norm=='l1':
+                    loss = torch.mean(torch.abs(val_pred_y - val_y))
+                elif args.sim_norm=='l2':
+                    loss = torch.mean(torch.norm(val_pred_y - val_y, dim=3))
                 else:
-
-                    if is_odenet:
-                        pred_y = odeint(func, true_y0, t, method=odeint_method, atol=atol, rtol=rtol, options=options)
-                        #loss = torch.mean(torch.abs(pred_y.squeeze(dim=1) - true_y))
-                        loss = torch.mean(torch.norm(pred_y.squeeze(dim=1) - true_y, dim=2))
-
-                        print('Iter {:04d} | Total Loss {:.6f}'.format(itr, loss.item()))
-
-                        if itr % 100 == 0:
-                            visualize(true_y, pred_y, t, func, ii, is_odenet=is_odenet)
-                            ii +=1
-
-                    else:
-                        q = (shooting.q_params)
-                        p = (shooting.p_params)
-                        #print("q_params",q_params.size())
-                        z_0 = torch.cat(( q, p,true_y0.unsqueeze(dim=0)))
-                        temp_pred_y = odeint(shooting, z_0, t, method=odeint_method, atol=atol, rtol=rtol, options=options)
-                        pred_y = temp_pred_y[:, 2 * K:, ...]
-                        #print("actually",pred_y.size())
-                        #print("true y",true_y.size())
-
-                        #loss = torch.mean(torch.abs(pred_y.squeeze(dim=1) - true_y))
-                        loss = torch.mean(torch.norm(pred_y.squeeze(dim=1) - true_y, dim=2))
-
-                        print('Iter {:04d} | Total Loss {:.6f}'.format(itr, loss.item()))
-
-                        if itr % 100 == 0:
-                            visualize(true_y, pred_y.squeeze(dim=1), t, shooting, ii, is_odenet=is_odenet)
-                            ii += 1
+                    raise ValueError('Unknown norm {}.'.format(args.sim_norm))
+
+                print('Iter {:04d} | Total Loss {:.6f}'.format(itr, loss.item()))
+
+                if itr % args.viz_freq == 0:
+                    visualize(val_y, val_pred_y, val_t, func, ii, is_odenet=is_odenet)
+                    ii += 1
+
+            else:
+                ### time clock
+                t_1 = time.time()
+
+                print("time",t_1 - t_0)
+                t_0 = t_1
+
+                q = (shooting.q_params)
+                p = (shooting.p_params)
+                val_z_0 = torch.cat((q, p, val_y0))
+
+                temp_pred_y = odeint(shooting, val_z_0, val_t, method=args.method, atol=atol, rtol=rtol,
+                                     options=options)
+
+                # we are actually only interested in the prediction of the batch itself (not the parameterization)
+                val_pred_y = temp_pred_y[:, 2 * K:, ...]
+
+                if args.sim_norm=='l1':
+                    loss = torch.mean(torch.abs(val_pred_y - val_y))
+                elif args.sim_norm=='l2':
+                    loss = torch.mean(torch.norm(val_pred_y - val_y, dim=3))
+                else:
+                    raise ValueError('Unknown norm {}.'.format(args.sim_norm))
+
+                loss = loss + args.shooting_norm_penalty * shooting.get_norm_penalty()
+
+                print('Iter {:04d} | Total Loss {:.6f}'.format(itr, loss.item()))
+
+                if itr % 100 == 0:
+                    visualize(val_y, val_pred_y, val_t, shooting, ii, is_odenet=is_odenet)
+                    ii += 1
+
 
         end = time.time()