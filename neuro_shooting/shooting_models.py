--- conflicted
+++ resolved
@@ -515,20 +515,14 @@
         par_dict['bias'] = torch.mean(p1i,dim = 0)/weight_dict['bias']
 
         par_dict2 = p['l2'].get_parameter_dict()
-<<<<<<< HEAD
-        par_dict2['weight'] = l2
-        par_dict2['bias'] = torch.mean(p2i,dim = 0).t()
-        #par_dict3 = p["l3"].get_parameter_dict()
-        #par_dict3["weight"] = l3
-=======
         weight_dict2 = p['l2'].get_parameter_weight_dict()
         par_dict2['weight'] = l2/weight_dict2['weight']
         par_dict2['bias'] = (torch.mean(p2i,dim = 0).t())/weight_dict2['bias']
 
-        par_dict3 = p['l3'].get_parameter_dict()
-        weight_dict3 = p['l3'].get_parameter_weight_dict()
-        par_dict3['weight'] = l3/weight_dict3['weight']
->>>>>>> 8a64477e
+        #par_dict3 = p['l3'].get_parameter_dict()
+        #weight_dict3 = p['l3'].get_parameter_weight_dict()
+        #par_dict3['weight'] = l3/weight_dict3['weight']
+
         return p
 
 class DEBUGAutoShootingIntegrandModelSimple(shooting.ShootingLinearInParameterVectorIntegrand):
