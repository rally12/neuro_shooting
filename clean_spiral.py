import os
import argparse
import time
import numpy as np
import torch
import torch.nn as nn
import torch.optim as optim
import torch.autograd as autograd
import random

import overwrite_classes as oc

from abc import ABCMeta, abstractmethod
# may require conda install sortedcontainers
from sortedcontainers import SortedDict

# Command line arguments

parser = argparse.ArgumentParser('ODE demo')
parser.add_argument('--network', type=str, choices=['odenet', 'shooting'], default='shooting', help='Sets the network training appproach.')
parser.add_argument('--method', type=str, choices=['dopri5', 'adams','rk4'], default='rk4', help='Selects the desired integrator')
parser.add_argument('--stepsize', type=float, default=0.5, help='Step size for the integrator (if not adaptive).')
parser.add_argument('--data_size', type=int, default=250, help='Length of the simulated data that should be matched.')
parser.add_argument('--batch_time', type=int, default=25, help='Length of the training samples.')
parser.add_argument('--batch_size', type=int, default=10, help='Number of training samples.')
parser.add_argument('--niters', type=int, default=10000, help='Maximum nunber of iterations.')
parser.add_argument('--batch_validation_size', type=int, default=100, help='Length of the samples for validation.')
parser.add_argument('--seed', required=False, type=int, default=1234,
                    help='Sets the random seed which affects data shuffling')

parser.add_argument('--linear', action='store_true', help='If specified the ground truth system will be linear, otherwise nonlinear.')

parser.add_argument('--test_freq', type=int, default=20, help='Frequency with which the validation measures are to be computed.')
parser.add_argument('--viz_freq', type=int, default=100, help='Frequency with which the results should be visualized; if --viz is set.')

parser.add_argument('--validate_with_long_range', action='store_true', help='If selected, a long-range trajectory will be used; otherwise uses batches as for training')

parser.add_argument('--nr_of_particles', type=int, default=10, help='Number of particles to parameterize the initial condition')
parser.add_argument('--sim_norm', type=str, choices=['l1','l2'], default='l2', help='Norm for the similarity measure.')
parser.add_argument('--shooting_norm_penalty', type=float, default=0, help='Factor to penalize the norm with; default 0, but 0.1 or so might be a good value')
parser.add_argument('--nonlinearity', type=str, choices=['identity', 'relu', 'tanh', 'sigmoid'], default='tanh', help='Nonlinearity for shooting.')


parser.add_argument('--viz', action='store_true', help='Enable visualization.')
parser.add_argument('--gpu', type=int, default=0, help='Enable GPU computation on specified GPU.')
parser.add_argument('--adjoint', action='store_true', help='Use adjoint integrator to avoid storing values during forward pass.')

args = parser.parse_args()

print('Setting the random seed to {:}'.format(args.seed))
random.seed(args.seed)
torch.manual_seed(args.seed)

if args.adjoint:
    from torchdiffeq import odeint_adjoint as odeint
else:
    from torchdiffeq import odeint


device = torch.device('cuda:' + str(args.gpu) if torch.cuda.is_available() else 'cpu')

true_y0 = torch.tensor([[2., 0.]]).to(device)
t = torch.linspace(0., 25., args.data_size).to(device)
#true_A = torch.tensor([[-0.1, 2.0], [-2.0, -0.1]]).to(device)
#true_A = torch.tensor([[-0.025, 2.0], [-2.0, -0.025]]).to(device)
#true_A = torch.tensor([[-0.05, 2.0], [-2.0, -0.05]]).to(device)
true_A = torch.tensor([[-0.01, 0.25], [-0.25, -0.01]]).to(device)


options = dict()

# default tolerance settings
#rtol=1e-6
#atol=1e-12

rtol = 1e-8
atol = 1e-10

options  = {'step_size': args.stepsize}

class Lambda(nn.Module):

    def forward(self, t, y):
        if args.linear:
            return torch.mm(y, true_A)
        else:
            return torch.mm(y**3, true_A)

with torch.no_grad():
    true_y = odeint(Lambda(), true_y0, t, method=args.method, atol=atol, rtol=rtol, options=options)


def get_batch(batch_size=None):
    if batch_size is None:
        batch_size = args.batch_size
    s = torch.from_numpy(np.random.choice(np.arange(args.data_size - args.batch_time, dtype=np.int64), batch_size, replace=False)).to(device)
    batch_y0 = true_y[s]  # (M, D)
    batch_t = t[:args.batch_time]  # (T)
    batch_y = torch.stack([true_y[s + i] for i in range(args.batch_time)], dim=0)  # (T, M, D)
    return batch_y0, batch_t, batch_y

def visualize_batch(batch_t,batch_y,thetas=None,real_thetas=None,bias=None):

    # convention for batch_t: t x B x (row-vector)

    if args.viz:

        batch_size = batch_y.size()[1]

        if (thetas is None) or (bias is None) or (real_thetas is None):
            fig = plt.figure(figsize=(8, 4), facecolor='white')
            ax_traj = fig.add_subplot(121, frameon=False)
            ax_phase = fig.add_subplot(122, frameon=False)
        else:
            fig = plt.figure(figsize=(8, 8), facecolor='white')
            ax_traj = fig.add_subplot(221, frameon=False)
            ax_phase = fig.add_subplot(222, frameon=False)
            ax_thetas = fig.add_subplot(223, frameon=False)
            ax_bias = fig.add_subplot(224, frameon=False)

        ax_traj.cla()
        ax_traj.set_title('Trajectories')
        ax_traj.set_xlabel('t')
        ax_traj.set_ylabel('x,y')

        for b in range(batch_size):
            c_values = batch_y[:,b,0,:]

            ax_traj.plot(batch_t.numpy(), c_values.numpy()[:, 0], batch_t.numpy(), c_values.numpy()[:, 1], 'g-')

        ax_traj.set_xlim(batch_t.min(), batch_t.max())
        ax_traj.set_ylim(-2, 2)
        ax_traj.legend()

        ax_phase.cla()
        ax_phase.set_title('Phase Portrait')
        ax_phase.set_xlabel('x')
        ax_phase.set_ylabel('y')

        for b in range(batch_size):
            c_values = batch_y[:,b,0,:]

            ax_phase.plot(c_values.numpy()[:, 0], c_values.numpy()[:, 1], 'g-')

        ax_phase.set_xlim(-2, 2)
        ax_phase.set_ylim(-2, 2)

        if (thetas is not None) and (bias is not None) and (real_thetas is not None):
            ax_thetas.cla()
            ax_thetas.set_title('theta elements over time')
            nr_t_el = thetas.shape[1]
            colors = ['r','b','c','k']
            for n in range(nr_t_el):
                ax_thetas.plot(thetas[:,n],color=colors[n])
                ax_thetas.plot(real_thetas[:,n],'--', color=colors[n])

            ax_bias.cla()
            ax_bias.set_title('bias elements over time')
            nr_b_el = bias.shape[1]
            for n in range(nr_b_el):
                ax_bias.plot(bias[:,n])

        fig.tight_layout()

        print('Plotting')
        plt.show()


def makedirs(dirname):
    if not os.path.exists(dirname):
        os.makedirs(dirname)


if args.viz:
    makedirs('png')
    import matplotlib.pyplot as plt

def visualize(true_y, pred_y, sim_time, odefunc, itr, is_odenet=False, is_higher_order_model=False):

    if args.viz:

        quiver_scale = 2.5 # to scale the magnitude of the quiver vectors for visualization

        fig = plt.figure(figsize=(12, 4), facecolor='white')
        ax_traj = fig.add_subplot(131, frameon=False)
        ax_phase = fig.add_subplot(132, frameon=False)
        ax_vecfield = fig.add_subplot(133, frameon=False)

        ax_traj.cla()
        ax_traj.set_title('Trajectories')
        ax_traj.set_xlabel('t')
        ax_traj.set_ylabel('x,y')

        for n in range(true_y.size()[1]):
            ax_traj.plot(sim_time.numpy(), true_y.detach().numpy()[:, n, 0, 0], sim_time.numpy(), true_y.numpy()[:, n, 0, 1],
                     'g-')
            ax_traj.plot(sim_time.numpy(), pred_y.detach().numpy()[:, n, 0, 0], '--', sim_time.numpy(),
                     pred_y.detach().numpy()[:, n, 0, 1],
                     'b--')

        ax_traj.set_xlim(sim_time.min(), sim_time.max())
        ax_traj.set_ylim(-2, 2)
        ax_traj.legend()

        ax_phase.cla()
        ax_phase.set_title('Phase Portrait')
        ax_phase.set_xlabel('x')
        ax_phase.set_ylabel('y')

        for n in range(true_y.size()[1]):
            ax_phase.plot(true_y.detach().numpy()[:, n, 0, 0], true_y.detach().numpy()[:, n, 0, 1], 'g-')
            ax_phase.plot(pred_y.detach().numpy()[:, n, 0, 0], pred_y.detach().numpy()[:, n, 0, 1], 'b--')

        if not is_odenet:

            try:
                q = (odefunc.q_params)
                p = (odefunc.p_params)

                q_np = q.cpu().detach().squeeze(dim=1).numpy()
                p_np = p.cpu().detach().squeeze(dim=1).numpy()

                ax_phase.scatter(q_np[:,0],q_np[:,1],marker='+')
                ax_phase.quiver(q_np[:,0],q_np[:,1], p_np[:,0],p_np[:,1],color='r', scale=quiver_scale)
            except:
                pass

        ax_phase.set_xlim(-2, 2)
        ax_phase.set_ylim(-2, 2)


        ax_vecfield.cla()
        ax_vecfield.set_title('Learned Vector Field')
        ax_vecfield.set_xlabel('x')
        ax_vecfield.set_ylabel('y')

        y, x = np.mgrid[-2:2:21j, -2:2:21j]

        current_y = torch.Tensor(np.stack([x, y], -1).reshape(21 * 21, 2))

        # print("q_params",q_params.size())

        if not is_odenet:
            z_0 = odefunc.get_initial_condition(x=current_y.unsqueeze(dim=1))

            if is_higher_order_model:

                viz_time = t[:5] # just 5 timesteps ahead
                temp_pred_y = odeint(shooting, z_0, viz_time, method=args.method, atol=atol, rtol=rtol, options=options)
                dydt_pred_y = shooting.disassemble(temp_pred_y, dim=1)

                dydt = (dydt_pred_y[-1,...]-dydt_pred_y[0,...]).detach().numpy()

                dydt = dydt[:,0,...]
            else:
                temp_pred_y = shooting(0,z_0)
                dydt_tmp = shooting.disassemble(temp_pred_y, dim=0)
                dydt = dydt_tmp[:,0,...].detach().numpy()

        else:
            dydt = odefunc(0, current_y).cpu().detach().numpy()

        mag = np.sqrt(dydt[:, 0]**2 + dydt[:, 1]**2).reshape(-1, 1)
        dydt = (dydt / mag)
        dydt = dydt.reshape(21, 21, 2)

        ax_vecfield.streamplot(x, y, dydt[:, :, 0], dydt[:, :, 1], color="black")

        if not is_odenet:
            try:
                ax_vecfield.scatter(q_np[:, 0], q_np[:, 1], marker='+')
                ax_vecfield.quiver(q_np[:,0],q_np[:,1], p_np[:,0],p_np[:,1],color='r', scale=quiver_scale)
            except:
                pass

        ax_vecfield.set_xlim(-2, 2)
        ax_vecfield.set_ylim(-2, 2)

        fig.tight_layout()

        print('Plotting')
        # plt.savefig('png/{:03d}'.format(itr))
        # plt.draw()
        # plt.pause(0.001)
        plt.show()


class ODEFunc(nn.Module):

    def __init__(self):
        super(ODEFunc, self).__init__()

        self.net = nn.Sequential(
            nn.Linear(2, 50),
            nn.Tanh(),
            nn.Linear(50, 2),
        )

        for m in self.net.modules():
            if isinstance(m, nn.Linear):
                nn.init.normal_(m.weight, mean=0, std=0.1)
                nn.init.constant_(m.bias, val=0)

    def forward(self, t, y):
        return self.net(y)

class ODESimpleFunc(nn.Module):

    def __init__(self):
        super(ODESimpleFunc, self).__init__()

        self.net = nn.Sequential(
            nn.Linear(2, 2),
            nn.Tanh(),
        )

        for m in self.net.modules():
            if isinstance(m, nn.Linear):
                nn.init.normal_(m.weight, mean=0, std=0.1)
                nn.init.constant_(m.bias, val=0)

    def forward(self, t, y):
        return self.net(y)

class ODESimpleFuncWithIssue(nn.Module):
# order matters. If linear transform comes after the tanh it cannot move the nonlinearity to a point where it does not matter
# (and hence will produce the 45 degree tanh angle phenonmenon)

    def __init__(self):
        super(ODESimpleFuncWithIssue, self).__init__()

        self.net = nn.Sequential(
            nn.Tanh(),
            nn.Linear(2, 2),
        )

        for m in self.net.modules():
            if isinstance(m, nn.Linear):
                nn.init.normal_(m.weight, mean=0, std=0.1)
                nn.init.constant_(m.bias, val=0)

    def forward(self, t, y):
        return self.net(y)

def softmax(x,epsilon = 1.0):
  return x*(torch.ones_like(x))/(torch.exp(-x*epsilon) + torch.ones_like(x))


def dsoftmax(x,epsilon = 1.0):
  return epsilon*softmax(x,epsilon)*(torch.ones_like(x))/(torch.exp(epsilon*x) + torch.ones_like(x)) + (torch.ones_like(x))/(torch.exp(-x*epsilon) + torch.ones_like(x))

def drelu(x):
    # derivative of relu
    res = (x>=0)
    res = res.type(x.type())
    return res

def dtanh(x):
    # derivative of tanh
    return 1.0-torch.tanh(x)**2

def identity(x):
    return x

def didentity(x):
    return torch.ones_like(x)


class ShootingBlockBase(nn.Module):
    def __init__(self, batch_y0=None, nonlinearity=None, transpose_state_when_forward=False):
        super(ShootingBlockBase, self).__init__()

        self.nl, self.dnl = self._get_nonlinearity(nonlinearity=nonlinearity)
        self.use_iterative_parameter_solution = True

        self._state_parameter_dict = None
        self._costate_parameter_dict = None
        self._parameter_objects = None

        self.transpose_state_when_forward = transpose_state_when_forward

        # this allows to define one at some point and it will then be used going forward until it is reset
        self.auto_assembly_plans = None

        # norm penalty
        self.current_norm_penalty = None

    def get_current_norm_penalty(self):
        return self.current_norm_penalty

    def get_norm_penalty(self):
        return self.get_current_norm_penalty()

    def _get_nonlinearity(self, nonlinearity):
        supported_nonlinearities = ['identity', 'relu', 'tanh', 'sigmoid', 'softmax']

        if nonlinearity is None:
            use_nonlinearity = 'identity'
        else:
            use_nonlinearity = nonlinearity.lower()

        if use_nonlinearity not in supported_nonlinearities:
            raise ValueError('Unsupported nonlinearity {}'.format(use_nonlinearity))

        if use_nonlinearity == 'relu':
            nl = nn.functional.relu
            dnl = drelu
        elif use_nonlinearity == 'tanh':
            nl = torch.tanh
            dnl = dtanh
        elif use_nonlinearity == 'identity':
            nl = identity
            dnl = didentity
        elif use_nonlinearity == 'sigmoid':
            nl = torch.sigmoid
            dnl = torch.sigmoid
        elif use_nonlinearity == 'softmax':
            nl = softmax
            dnl = dsoftmax
        else:
            raise ValueError('Unknown nonlinearity {}'.format(use_nonlinearity))

        return nl,dnl

    @abstractmethod
    def create_initial_state_and_costate_parameters(self,batch_y0,only_random_initialization):
        # creates these as a sorted dictionary and returns them as a tupe (state_dict,costate_dict) (engtries need to be in the same order!!)
        pass

    def _assemble_generic_dict(self,d):
        # d is a sorted dictionary
        # first test that this assumption is true
        if type(d)!=SortedDict:
            raise ValueError('Expected a SortedDict, but got {}'.format(type(d)))

        d_list = []
        assembly_plan = SortedDict()
        for k in d:
            d_list.append(d[k].view(-1)) # entirely flatten is (shape is stored by assembly plan)
            assembly_plan[k] = d[k].shape

        ret = torch.cat(tuple(d_list))

        return ret, assembly_plan

    def assemble_tensor(self,state_dict,costate_dict,data_dict):
        # these are all ordered dictionaries, will assemble all into a big torch vector
        state_vector,state_assembly_plan = self._assemble_generic_dict(state_dict)
        costate_vector,costate_assembly_plan = self._assemble_generic_dict(costate_dict)
        data_vector,data_assembly_plan = self._assemble_generic_dict(data_dict)

        assembly_plans = dict()
        assembly_plans['state'] = state_assembly_plan
        assembly_plans['costate'] = costate_assembly_plan
        assembly_plans['data'] = data_assembly_plan

        return torch.cat((state_vector,costate_vector,data_vector)),assembly_plans

    @abstractmethod
    def disassemble(self, input):
        #Is supposed to return the desired data state (possibly only one) from an input vector
        pass

    def disassemble_tensor(self, input, assembly_plans=None, dim=0):
        # will create sorted dictionaries for state, costate and data based on the assembly plans

        supported_dims = [0,1]
        if dim not in supported_dims:
            raise ValueError('Only supports dimensions 0 and 1; if 1, then the 0-th dimension is time')


        if assembly_plans is None:
            if self.auto_assembly_plans is None:
                raise ValueError('No assembly plan specified and none was previously stored automatically (for example by calling get_initial_conditions_from_data_dict).')
            else:
                assembly_plans = self.auto_assembly_plans

        state_dict = SortedDict()
        costate_dict = SortedDict()
        data_dict = SortedDict()

        incr = 0
        for ap in ['state','costate','data']:

            assembly_plan = assembly_plans[ap]

            for k in assembly_plan:
                current_shape = assembly_plan[k]
                len_shape = torch.prod(torch.tensor(current_shape)).item()

                if dim==0:
                    current_data = (input[incr:incr+len_shape]).view(current_shape)
                    if ap=='state':
                        state_dict[k] = current_data
                    elif ap=='costate':
                        costate_dict[k] = current_data
                    elif ap=='data':
                        data_dict[k] = current_data
                    else:
                        raise ValueError('Unknown key {}'.format(ap))
                else:
                    first_dim = input.shape[0]
                    all_shape = torch.Size([first_dim] + list(current_shape))
                    current_data = (input[:,incr:incr+len_shape]).view(all_shape)
                    if ap=='state':
                        state_dict[k] = current_data
                    elif ap=='costate':
                        costate_dict[k] = current_data
                    elif ap=='data':
                        data_dict[k] = current_data
                    else:
                        raise ValueError('Unknown key {}'.format(ap))

                incr += len_shape

        return state_dict,costate_dict,data_dict


    def compute_potential_energy(self,state_dict,costate_dict,parameter_objects):

        # this is really only how one propagates through the system given the parameterization

        rhs_state_dict = self.rhs_advect_state(state_dict=state_dict,parameter_objects=parameter_objects)

        potential_energy = 0

        for ks,kcs in zip(rhs_state_dict,costate_dict):
            potential_energy = potential_energy + torch.mean(costate_dict[kcs]*rhs_state_dict[ks])

        return potential_energy

    def compute_kinetic_energy(self,parameter_objects):
        # as a default it just computes the square norms of all of them (overwrite this if it is not the desired behavior)
        # a weight dictionary can be specified for the individual parameters as part of their
        # overwritten classes (default is all uniform weight)

        kinetic_energy = 0

        for o in parameter_objects:

            current_pars = parameter_objects[o].get_parameter_dict()
            current_weights = parameter_objects[o].get_parameter_weight_dict()

            for k in current_pars:
                cpar = current_pars[k]
                if k not in current_weights:
                    cpar_penalty = (cpar ** 2).sum()
                else:
                    cpar_penalty = current_weights[k]*(cpar**2).sum()

                kinetic_energy = kinetic_energy + cpar_penalty

        kinetic_energy = 0.5*kinetic_energy

        return kinetic_energy

    def compute_lagrangian(self, state_dict, costate_dict, parameter_objects):

        kinetic_energy = self.compute_kinetic_energy(parameter_objects=parameter_objects)
        potential_energy = self.compute_potential_energy(state_dict=state_dict,costate_dict=costate_dict,parameter_objects=parameter_objects)

        lagrangian = kinetic_energy-potential_energy

        return lagrangian, kinetic_energy, potential_energy

    @abstractmethod
    def get_initial_condition(self,x):
        # Initial condition from given data vector
        # easiest to first build a data dictionary and then call get_initial_conditions_from_data_dict(self,data_dict):
        pass

    def get_initial_conditions_from_data_dict(self,data_dict):
        # initialize the second state of x with zero so far
        initial_conditions,assembly_plans = self.assemble_tensor(state_dict=self._state_parameter_dict, costate_dict=self._costate_parameter_dict, data_dict=data_dict)
        self.auto_assembly_plans = assembly_plans
        return initial_conditions

    @abstractmethod
    def create_default_parameter_objects(self):
        raise ValueError('Not implemented. Needs to return a SortedDict of parameters')

    def extract_dict_from_tuple_based_on_generic_dict(self,data_tuple,generic_dict,prefix=''):
        extracted_dict = SortedDict()
        indx = 0
        for k in generic_dict:
            extracted_dict[prefix+k] = data_tuple[indx]
            indx += 1

        return extracted_dict

    def extract_dict_from_tuple_based_on_parameter_objects(self,data_tuple,parameter_objects,prefix=''):
        extracted_dict = SortedDict()
        indx = 0

        for o in parameter_objects:
            extracted_dict[o] = SortedDict()
            current_extracted_dict = extracted_dict[o]
            current_pars = parameter_objects[o].get_parameter_dict()

            for k in current_pars:
                current_extracted_dict[prefix+k] = data_tuple[indx]
                indx += 1

        return extracted_dict

    def compute_tuple_from_generic_dict(self,generic_dict):
        # form a tuple of all the state variables (because this is what we take the derivative of)
        sv_list = []
        for k in generic_dict:
            sv_list.append(generic_dict[k])

        return tuple(sv_list)

    def compute_tuple_from_parameter_objects(self,parameter_objects):
        # form a tuple of all the variables (because this is what we take the derivative of)

        sv_list = []
        for o in parameter_objects:
            current_pars = parameter_objects[o].get_parameter_dict()
            for k in current_pars:
                sv_list.append((current_pars[k]))

        return tuple(sv_list)

    @abstractmethod
    def rhs_advect_state(self, state_dict, parameter_objects):
        pass

    def rhs_advect_data(self,data_dict,parameter_objects):
        return self.rhs_advect_state(state_dict=data_dict,parameter_objects=parameter_objects)

    @abstractmethod
    def rhs_advect_costate(self, state_dict, costate_dict, parameter_objects):
        # now that we have the parameters we can get the rhs for the costate using autodiff
        # returns a dictionary of the RHS of the costate
        pass

    def add_multiple_to_parameter_objects(self,parameter_objects,pd_from,multiplier=1.0):

        for o in parameter_objects:
            if o not in pd_from:
                ValueError('Needs to contain the same objects. Could not find {}.'.format(o))

            current_pars = parameter_objects[o].get_parameter_dict()
            current_from_pars = pd_from[o]

            for p,p_from in zip(current_pars,current_from_pars):
                current_pars[p] = current_pars[p]+multiplier*current_from_pars[p_from]


    def negate_divide_and_store_in_parameter_objects(self,parameter_objects,generic_dict):

        for o in parameter_objects:
            if o not in generic_dict:
                ValueError('Needs to contain the same objects. Could not find {}.'.format(o))

            current_pars = parameter_objects[o].get_parameter_dict()
            current_pars_from = generic_dict[o]
            current_weights = parameter_objects[o].get_parameter_weight_dict()

            for k,f in zip(current_pars,current_pars_from):
                if k not in current_weights:
                    current_pars[k] = -current_pars_from[f]
                else:
                    current_pars[k] = -current_weights[k]*current_pars_from[f]

    @abstractmethod
    def compute_parameters(self,parameter_objects,state_dict,costate_dict):
        """
        Computes parameters and stores them in parameter_objects. Returns the current kinectic energy (i.e., penalizer on parameters)
        :param state_dict:
        :param costate_dict:
        :return:
        """
        pass

    def detach_and_require_gradients_for_parameter_objects(self,parameter_objects):

        for o in parameter_objects:
            current_pars = parameter_objects[o].get_parameter_dict()
            for k in current_pars:
                current_pars[k] = current_pars[k].detach().requires_grad_(True)

    def compute_gradients(self,state_dict,costate_dict,data_dict):

        if self._parameter_objects is None:
            self._parameter_objects = self.create_default_parameter_objects()
        else:
            # detaching here is important as otherwise the gradient is accumulated and we only want this to store
            # the current parameters
            self.detach_and_require_gradients_for_parameter_objects(self._parameter_objects)

        current_kinetic_energy = self.compute_parameters(parameter_objects=self._parameter_objects,state_dict=state_dict,costate_dict=costate_dict)

        self.current_norm_penalty = current_kinetic_energy

        dot_state_dict = self.rhs_advect_state(state_dict=state_dict,parameter_objects=self._parameter_objects)
        dot_data_dict = self.rhs_advect_data(data_dict=data_dict,parameter_objects=self._parameter_objects)
        dot_costate_dict = self.rhs_advect_costate(state_dict=state_dict,costate_dict=costate_dict,parameter_objects=self._parameter_objects)

        return dot_state_dict,dot_costate_dict,dot_data_dict


    def transpose_state(self,generic_dict):
        ret = SortedDict()
        for k in generic_dict:
            ret[k] = (generic_dict[k]).transpose(1,2)
        return ret

    def register_state_and_costate_parameters(self,state_dict,costate_dict):

        self._state_parameter_dict = state_dict
        self._costate_parameter_dict = costate_dict

        if type(self._state_parameter_dict) != SortedDict:
            raise ValueError('state parameter dictionrary needs to be an SortedDict and not {}'.format(
                type(self._state_parameter_dict)))

        if type(self._costate_parameter_dict) != SortedDict:
            raise ValueError('costate parameter dictionrary needs to be an SortedDict and not {}'.format(
                type(self._costate_parameter_dict)))

        for k in self._state_parameter_dict:
            self.register_parameter(k,self._state_parameter_dict[k])

        for k in self._costate_parameter_dict:
            self.register_parameter(k,self._costate_parameter_dict[k])

    def forward(self, t,input):

        state_dict,costate_dict,data_dict = self.disassemble_tensor(input)

        if self.transpose_state_when_forward:
            state_dict = self.transpose_state(state_dict)
            costate_dict = self.transpose_state(costate_dict)
            data_dict = self.transpose_state(data_dict)

        # computing the gradients
        dot_state_dict, dot_costate_dict, dot_data_dict = \
            self.compute_gradients(state_dict=state_dict,costate_dict=costate_dict,data_dict=data_dict)

        if self.transpose_state_when_forward:
            # as we transposed the vectors before we need to transpose on the way back
            dot_state_dict = self.transpose_state(dot_state_dict)
            dot_costate_dict = self.transpose_state(dot_costate_dict)
            dot_data_dict = self.transpose_state(dot_data_dict)

        # create a vector out of this to pass to integrator
        output,assembly_plans = self.assemble_tensor(state_dict=dot_state_dict, costate_dict=dot_costate_dict, data_dict=dot_data_dict)

        return output

class AutogradShootingBlockBase(ShootingBlockBase):
    def __init__(self, batch_y0=None, nonlinearity=None, only_random_initialization=False,transpose_state_when_forward=False):
        super(AutogradShootingBlockBase, self).__init__(nonlinearity=nonlinearity,transpose_state_when_forward=transpose_state_when_forward)

    def rhs_advect_costate(self, state_dict, costate_dict, parameter_objects):
        # now that we have the parameters we can get the rhs for the costate using autodiff

        current_lagrangian, current_kinetic_energy, current_potential_energy = \
            self.compute_lagrangian(state_dict=state_dict, costate_dict=costate_dict, parameter_objects=parameter_objects)

        # form a tuple of all the state variables (because this is what we take the derivative of)
        state_tuple = self.compute_tuple_from_generic_dict(state_dict)

        dot_costate_tuple = autograd.grad(current_lagrangian, state_tuple,
                                          grad_outputs=current_lagrangian.data.new(current_lagrangian.shape).fill_(1),
                                          create_graph=True,
                                          retain_graph=True,
                                          allow_unused=True)

        # now we need to put these into a sorted dictionary
        dot_costate_dict = self.extract_dict_from_tuple_based_on_generic_dict(data_tuple=dot_costate_tuple,
                                                                              generic_dict=state_dict, prefix='dot_co_')

        return dot_costate_dict


class LinearInParameterAutogradShootingBlock(AutogradShootingBlockBase):
    def __init__(self, batch_y0=None, nonlinearity=None, only_random_initialization=False,transpose_state_when_forward=False):
        super(LinearInParameterAutogradShootingBlock, self).__init__(nonlinearity=nonlinearity,transpose_state_when_forward=transpose_state_when_forward)

    def compute_parameters_directly(self, parameter_objects, state_dict, costate_dict):
        # we assume this is linear here, so we do not need a fixed point iteration, but can just compute the gradient

        current_lagrangian, current_kinetic_energy, current_potential_energy = \
            self.compute_lagrangian(state_dict=state_dict, costate_dict=costate_dict, parameter_objects=parameter_objects)

        parameter_tuple = self.compute_tuple_from_parameter_objects(parameter_objects)

        parameter_grad_tuple = autograd.grad(current_potential_energy,
                                             parameter_tuple,
                                             grad_outputs=current_potential_energy.data.new(
                                                 current_potential_energy.shape).fill_(1),
                                             create_graph=True,
                                             retain_graph=True,
                                             allow_unused=True)

        parameter_grad_dict = self.extract_dict_from_tuple_based_on_parameter_objects(data_tuple=parameter_grad_tuple,
                                                                                 parameter_objects=parameter_objects,
                                                                                 prefix='grad_')

        self.negate_divide_and_store_in_parameter_objects(parameter_objects=parameter_objects,generic_dict=parameter_grad_dict)

        return current_kinetic_energy

    def compute_parameters(self,parameter_objects,state_dict,costate_dict):
        return self.compute_parameters_directly(parameter_objects=parameter_objects,state_dict=state_dict,costate_dict=costate_dict)


class NonlinearInParameterAutogradShootingBlock(AutogradShootingBlockBase):
    def __init__(self, batch_y0=None, nonlinearity=None, only_random_initialization=False,transpose_state_when_forward=False):
        super(NonlinearInParameterAutogradShootingBlock, self).__init__(nonlinearity=nonlinearity,transpose_state_when_forward=transpose_state_when_forward)

    def compute_parameters_iteratively(self, parameter_objects, state_dict, costate_dict):

        learning_rate = 0.5
        nr_of_fixed_point_iterations = 5

        for n in range(nr_of_fixed_point_iterations):
            current_lagrangian, current_kinectic_energy, current_potential_energy = \
                self.compute_lagrangian(state_dict=state_dict, costate_dict=costate_dict, parameter_objects=parameter_objects)

            parameter_tuple = self.compute_tuple_from_parameter_objects(parameter_objects)

            parameter_grad_tuple = autograd.grad(current_lagrangian,
                                                 parameter_tuple,
                                                 grad_outputs=current_lagrangian.data.new(
                                                     current_lagrangian.shape).fill_(1),
                                                 create_graph=True,
                                                 retain_graph=True,
                                                 allow_unused=True)

            parameter_grad_dict = self.extract_dict_from_tuple_based_on_parameter_objects(data_tuple=parameter_grad_tuple,
                                                                                     parameter_objects=parameter_objects,
                                                                                     prefix='grad_')

            self.add_multiple_to_parameter_objects(parameter_objects=parameter_objects,
                                                   pd_from=parameter_grad_dict, multiplier=-learning_rate)

        return current_kinectic_energy

    def compute_parameters(self,parameter_objects,state_dict,costate_dict):
        return self.compute_parameters_iteratively(parameter_objects=parameter_objects,state_dict=state_dict,costate_dict=costate_dict)


class AutoShootingBlockModelSecondOrder(LinearInParameterAutogradShootingBlock):
    def __init__(self, batch_y0=None, nonlinearity=None, only_random_initialization=False,transpose_state_when_forward=False):
        super(AutoShootingBlockModelSecondOrder, self).__init__(nonlinearity=nonlinearity,transpose_state_when_forward=transpose_state_when_forward)

        state_dict, costate_dict = self.create_initial_state_and_costate_parameters(batch_y0=batch_y0,only_random_initialization=only_random_initialization)
        self.register_state_and_costate_parameters(state_dict=state_dict,costate_dict=costate_dict)

    def create_initial_state_and_costate_parameters(self, batch_y0, only_random_initialization=True):
        # creates these as a sorted dictionary and returns it (need to be in the same order!!)
        state_dict = SortedDict()
        costate_dict = SortedDict()

        rand_mag_q = 0.5
        rand_mag_p = 0.5

        self.k = batch_y0.size()[0]
        self.d = batch_y0.size()[2]

        if only_random_initialization:
            # do a fully random initialization
            state_dict['q1'] = nn.Parameter(rand_mag_q * torch.randn_like(batch_y0))
            state_dict['q2'] = nn.Parameter(rand_mag_q * torch.randn_like(batch_y0))
            costate_dict['p1'] = nn.Parameter(rand_mag_p * torch.randn([self.k, 1, self.d]))
            costate_dict['p2'] = nn.Parameter(rand_mag_p * torch.randn([self.k, 1, self.d]))
        else:
            state_dict['q1'] = nn.Parameter(batch_y0 + rand_mag_q * torch.randn_like(batch_y0))
            state_dict['q2'] = nn.Parameter(batch_y0 + rand_mag_q * torch.randn_like(batch_y0))
            costate_dict['p1'] = nn.Parameter(torch.zeros(self.k, 1, self.d) + rand_mag_p * torch.randn([self.k, 1, self.d]))
            costate_dict['p2'] = nn.Parameter(torch.zeros(self.k, 1, self.d) + rand_mag_p * torch.randn([self.k, 1, self.d]))

        return state_dict,costate_dict

    def create_default_parameter_objects(self):

<<<<<<< HEAD
        self.linear1 = oc.SNN_Linear(in_features=2, out_features=2, name_postfix='_1').to(device)
        self.linear2 = oc.SNN_Linear(in_features=2, out_features=2, name_postfix='_2').to(device)

        parameter_dict = oc.merge_parameter_dicts((self.linear1.get_parameter_dict(), self.linear2.get_parameter_dict()))

        parameter_dict['bias_1'] = parameter_dict['bias_1']
        parameter_dict['bias_2'] = parameter_dict['bias_2']
=======
        parameter_objects = SortedDict()

        linear1 = oc.SNN_Linear(in_features=2, out_features=2).to(device)
        linear2 = oc.SNN_Linear(in_features=2, out_features=2).to(device)

        parameter_objects['l1'] = linear1
        parameter_objects['l2'] = linear2
>>>>>>> be8b1ada

        return parameter_objects

    def rhs_advect_state(self, state_dict, parameter_objects):

        rhs = SortedDict()

        s = state_dict
        p = parameter_objects

<<<<<<< HEAD
        # rhs['dot_q1'] = torch.matmul(p['weight_1'], self.nl(s['q2'])) + p['bias_1']
        # rhs['dot_q2'] = torch.matmul(p['weight_2'], s['q1']) + p['bias_2']

        rhs['dot_q1'] = self.linear1(input=self.nl(s['q2']), weight=p['weight_1'],bias=p['bias_1'])
        rhs['dot_q2'] = self.linear2(input=s['q1'],weight=p['weight_2'],bias=p['bias_2'])
=======
        rhs['dot_q1'] = p['l1'](self.nl(s['q2']))
        rhs['dot_q2'] = p['l2'](s['q1'])
>>>>>>> be8b1ada

        return rhs

    def get_initial_condition(self, x):
        # Initial condition from given data vector
        # easiest to first build a data dictionary and then call get_initial_conditions_from_data_dict(self,data_dict):
        data_dict = SortedDict()
        data_dict['q1'] = x
        data_dict['q2'] = torch.zeros_like(x)

        initial_conditions = self.get_initial_conditions_from_data_dict(data_dict=data_dict)

        return initial_conditions

    def disassemble(self,input,dim=1):
        state_dict, costate_dict, data_dict = self.disassemble_tensor(input, dim=dim)
        return data_dict['q1']

class AutoShootingBlockModelUpDown(LinearInParameterAutogradShootingBlock):
    def __init__(self, batch_y0=None, nonlinearity=None, only_random_initialization=False,transpose_state_when_forward=False):
        super(AutoShootingBlockModelUpDown, self).__init__(nonlinearity=nonlinearity,transpose_state_when_forward=transpose_state_when_forward)

        state_dict, costate_dict = self.create_initial_state_and_costate_parameters(batch_y0=batch_y0,only_random_initialization=only_random_initialization)
        self.register_state_and_costate_parameters(state_dict=state_dict,costate_dict=costate_dict)

    def create_initial_state_and_costate_parameters(self, batch_y0, only_random_initialization=True):
        # creates these as a sorted dictionary and returns it (need to be in the same order!!)
        state_dict = SortedDict()
        costate_dict = SortedDict()

        rand_mag_q = 0.5
        rand_mag_p = 0.5

        self.k = batch_y0.size()[0]
        self.d = batch_y0.size()[2]

        if only_random_initialization:
            # do a fully random initialization
            state_dict['q1'] = nn.Parameter(rand_mag_q * torch.randn([self.k, 1, self.d]))
            state_dict['q2'] = nn.Parameter(rand_mag_q * torch.randn([self.k, 1, self.d*5]))
            costate_dict['p1'] = nn.Parameter(rand_mag_p * torch.randn([self.k, 1, self.d]))
            costate_dict['p2'] = nn.Parameter(rand_mag_p * torch.randn([self.k, 1, self.d*5]))
        else:
            raise ValueError('Not yet implemented')

        return state_dict,costate_dict

    def create_default_parameter_objects(self):

        parameter_objects = SortedDict()

        linear1 = oc.SNN_Linear(in_features=10,out_features=2).to(device)
        linear2 = oc.SNN_Linear(in_features=2,out_features=10).to(device)

        parameter_objects['l1'] = linear1
        parameter_objects['l2'] = linear2

        return parameter_objects

    def rhs_advect_state(self, state_dict, parameter_objects):

        rhs = SortedDict()

        s = state_dict
        p = parameter_objects

        #rhs['dot_q1'] = torch.matmul(p['weight_1'], self.nl(s['q2'])) + p['bias_1']
        #rhs['dot_q2'] = torch.matmul(p['weight_2'], s['q1']) + p['bias_2']

        rhs['dot_q1'] = p['l1'](input=self.nl(s['q2']))
        rhs['dot_q2'] = p['l2'](input=s['q1'])

        return rhs

    def get_initial_condition(self, x):
        # Initial condition from given data vector
        # easiest to first build a data dictionary and then call get_initial_conditions_from_data_dict(self,data_dict):
        data_dict = SortedDict()
        data_dict['q1'] = x

        max_dim = len(x.shape)-1

        data_dict['q2'] = torch.cat((torch.zeros_like(x),
                                     torch.zeros_like(x),
                                     torch.zeros_like(x),
                                     torch.zeros_like(x),
                                     torch.zeros_like(x)), dim=max_dim)

        initial_conditions = self.get_initial_conditions_from_data_dict(data_dict=data_dict)

        return initial_conditions

    def disassemble(self,input,dim=1):
        state_dict, costate_dict, data_dict = self.disassemble_tensor(input, dim=dim)
        return data_dict['q1']

class AutoShootingBlockModelSimple(LinearInParameterAutogradShootingBlock):
    def __init__(self, batch_y0=None, nonlinearity=None, only_random_initialization=False,transpose_state_when_forward=False):
        super(AutoShootingBlockModelSimple, self).__init__(nonlinearity=nonlinearity,transpose_state_when_forward=transpose_state_when_forward)

        state_dict, costate_dict = self.create_initial_state_and_costate_parameters(batch_y0=batch_y0,only_random_initialization=only_random_initialization)
        self.register_state_and_costate_parameters(state_dict=state_dict,costate_dict=costate_dict)

    def create_initial_state_and_costate_parameters(self, batch_y0, only_random_initialization=True):
        # creates these as a sorted dictionary and returns it (need to be in the same order!!)
        state_dict = SortedDict()
        costate_dict = SortedDict()

        rand_mag_q = 0.5
        rand_mag_p = 0.5

        self.k = batch_y0.size()[0]
        self.d = batch_y0.size()[2]

        if only_random_initialization:
            # do a fully random initialization
            state_dict['q1'] = nn.Parameter(rand_mag_q * torch.randn_like(batch_y0))
            costate_dict['p1'] = nn.Parameter(rand_mag_p * torch.randn([self.k, 1, self.d]))
        else:
            state_dict['q1'] = nn.Parameter(batch_y0 + rand_mag_q * torch.randn_like(batch_y0))
            costate_dict['p1'] = nn.Parameter(torch.zeros(self.k, 1, self.d) + rand_mag_p * torch.randn([self.k, 1, self.d]))

        return state_dict,costate_dict

    def create_default_parameter_objects(self):

        parameter_objects = SortedDict()

        linear = oc.SNN_Linear(in_features=2, out_features=2).to(device)
        parameter_objects['l1'] = linear

        return parameter_objects

    def rhs_advect_state(self, state_dict, parameter_objects):

        rhs = SortedDict()

        s = state_dict
        p = parameter_objects

        rhs['dot_q1'] = p['l1'](input=self.nl(s['q1']))

        return rhs

    def get_initial_condition(self, x):
        # Initial condition from given data vector
        # easiest to first build a data dictionary and then call get_initial_conditions_from_data_dict(self,data_dict):
        data_dict = SortedDict()
        data_dict['q1'] = x

        initial_conditions = self.get_initial_conditions_from_data_dict(data_dict=data_dict)

        return initial_conditions

    def disassemble(self,input,dim=1):
        state_dict, costate_dict, data_dict = self.disassemble_tensor(input, dim=dim)
        return data_dict['q1']


if __name__ == '__main__':

    t_0 = time.time()
    ii = 0

    is_odenet = args.network == 'odenet'

    is_higher_order_model = True

    if is_odenet:
        #func = ODEFunc()
        func = ODESimpleFuncWithIssue()
        optimizer = optim.RMSprop(func.parameters(), lr=1e-3)
        #optimizer = optim.SGD(func.parameters(), lr=2.5e-3, momentum=0.5, dampening=0.0, nesterov=True)

    else:

        # parameters to play with for shooting
        K = args.nr_of_particles

        batch_y0, batch_t, batch_y = get_batch(K)

        #shooting = AutoShootingBlockModelSimple(batch_y0, only_random_initialization=True, nonlinearity=args.nonlinearity)
<<<<<<< HEAD
        shooting = AutoShootingBlockModelSecondOrder(batch_y0, only_random_initialization=True, nonlinearity=args.nonlinearity, transpose_state_when_forward=False)
        #shooting = AutoShootingBlockModelUpDown(batch_y0, only_random_initialization=True, nonlinearity=args.nonlinearity,transpose_state_when_forward=False)
=======
        #shooting = AutoShootingBlockModelSecondOrder(batch_y0, only_random_initialization=True, nonlinearity=args.nonlinearity)
        shooting = AutoShootingBlockModelUpDown(batch_y0, only_random_initialization=True, nonlinearity=args.nonlinearity)
>>>>>>> be8b1ada

        shooting = shooting.to(device)

        #optimizer = optim.RMSprop(shooting.parameters(), lr=5e-3)
        optimizer = optim.Adam(shooting.parameters(), lr=2e-2)
        #optimizer = optim.SGD(shooting.parameters(), lr=2.5e-3, momentum=0.5, dampening=0.0, nesterov=True)
        #optimizer = custom_optimizers.LBFGS_LS(shooting.parameters())

    all_thetas = None
    all_real_thetas = None
    all_bs = None

    validate_with_batch_data = not args.validate_with_long_range
    validate_with_random_batch_each_time = False

    if validate_with_batch_data:
        if not validate_with_random_batch_each_time:
            val_batch_y0, val_batch_t, val_batch_y = get_batch(batch_size=args.batch_validation_size)

    for itr in range(0, args.niters):

        optimizer.zero_grad()
        batch_y0, batch_t, batch_y = get_batch()

        if itr % args.test_freq == 0:
            if itr % args.viz_freq == 0:

                try:
                    if not is_odenet:
                        theta_np = (shooting.compute_theta(q=shooting.q_params.transpose(1,2),p=shooting.p_params.transpose(1,2))).view(1,-1).detach().cpu().numpy()
                        bias_np = (shooting.compute_bias(p=shooting.p_params.transpose(1,2))).view(1,-1).detach().cpu().numpy()

                        if all_thetas is None:
                            all_thetas = theta_np
                        else:
                            all_thetas = np.append(all_thetas,theta_np,axis=0)

                        c_true_A = true_A.view(1,-1).detach().cpu().numpy()
                        if all_real_thetas is None:
                            all_real_thetas = c_true_A
                        else:
                            all_real_thetas = np.append(all_real_thetas,c_true_A,axis=0)

                        if all_bs is None:
                            all_bs = bias_np
                        else:
                            all_bs = np.append(all_bs,bias_np,axis=0)

                    visualize_batch(batch_t,batch_y,thetas=all_thetas,real_thetas=all_real_thetas,bias=all_bs)
                except:
                    pass

        if is_odenet:
            pred_y = odeint(func, batch_y0, batch_t, method=args.method, atol=atol, rtol=rtol, options=options)
        else:

            z_0 = shooting.get_initial_condition(x=batch_y0)
            temp_pred_y = odeint(shooting,z_0 , batch_t, method=args.method, atol=atol, rtol=rtol, options=options)

            # we are actually only interested in the prediction of the batch itself (not the parameterization)
            pred_y = shooting.disassemble(temp_pred_y,dim=1)

        # todo: figure out wht the norm penality does not work
        if args.sim_norm == 'l1':
            loss = torch.mean(torch.abs(pred_y - batch_y))
        elif args.sim_norm == 'l2':
            loss = torch.mean(torch.norm(pred_y-batch_y,dim=3))
        else:
            raise ValueError('Unknown norm {}.'.format(args.sim_norm))

        if not is_odenet:
            loss = loss + args.shooting_norm_penalty * shooting.get_norm_penalty()

        loss.backward()

        optimizer.step()

        if itr % args.test_freq == 0:
            # we need to keep computing the gradient here as the forward model may require gradient computations

            if validate_with_batch_data:
                if validate_with_random_batch_each_time:
                    # draw new batch. This will be like a moving target for the evaluation
                    val_batch_y0, val_batch_t, val_batch_y = get_batch()
                val_y0 = val_batch_y0
                val_t = val_batch_t
                val_y = val_batch_y
            else:
                val_y0 = true_y0.unsqueeze(dim=0)
                val_t = t
                val_y = true_y.unsqueeze(dim=1)

            if is_odenet:
                val_pred_y = odeint(func, val_y0, val_t, method=args.method, atol=atol, rtol=rtol, options=options)

                if args.sim_norm=='l1':
                    loss = torch.mean(torch.abs(val_pred_y - val_y))
                elif args.sim_norm=='l2':
                    loss = torch.mean(torch.norm(val_pred_y - val_y, dim=3))
                else:
                    raise ValueError('Unknown norm {}.'.format(args.sim_norm))

                print('Iter {:04d} | Total Loss {:.6f}'.format(itr, loss.item()))

                if itr % args.viz_freq == 0:
                    visualize(val_y, val_pred_y, val_t, func, ii, is_odenet=is_odenet, is_higher_order_model=is_higher_order_model)
                    ii += 1

            else:
                ### time clock
                t_1 = time.time()

                print("time",t_1 - t_0)
                t_0 = t_1

                val_z_0 = shooting.get_initial_condition(x=val_y0)
                temp_pred_y = odeint(shooting, val_z_0, val_t, method=args.method, atol=atol, rtol=rtol,
                                     options=options)

                # we are actually only interested in the prediction of the batch itself (not the parameterization)
                val_pred_y = shooting.disassemble(temp_pred_y,dim=1)

                if args.sim_norm=='l1':
                    loss = torch.mean(torch.abs(val_pred_y - val_y))
                elif args.sim_norm=='l2':
                    loss = torch.mean(torch.norm(val_pred_y - val_y, dim=3))
                else:
                    raise ValueError('Unknown norm {}.'.format(args.sim_norm))

                loss = loss + args.shooting_norm_penalty * shooting.get_norm_penalty()

                print('Iter {:04d} | Total Loss {:.6f}'.format(itr, loss.item()))

                if itr % args.viz_freq == 0:
                    visualize(val_y, val_pred_y, val_t, shooting, ii, is_odenet=is_odenet, is_higher_order_model=is_higher_order_model)
                    ii += 1


        end = time.time()<|MERGE_RESOLUTION|>--- conflicted
+++ resolved
@@ -878,15 +878,6 @@
 
     def create_default_parameter_objects(self):
 
-<<<<<<< HEAD
-        self.linear1 = oc.SNN_Linear(in_features=2, out_features=2, name_postfix='_1').to(device)
-        self.linear2 = oc.SNN_Linear(in_features=2, out_features=2, name_postfix='_2').to(device)
-
-        parameter_dict = oc.merge_parameter_dicts((self.linear1.get_parameter_dict(), self.linear2.get_parameter_dict()))
-
-        parameter_dict['bias_1'] = parameter_dict['bias_1']
-        parameter_dict['bias_2'] = parameter_dict['bias_2']
-=======
         parameter_objects = SortedDict()
 
         linear1 = oc.SNN_Linear(in_features=2, out_features=2).to(device)
@@ -894,7 +885,6 @@
 
         parameter_objects['l1'] = linear1
         parameter_objects['l2'] = linear2
->>>>>>> be8b1ada
 
         return parameter_objects
 
@@ -905,16 +895,8 @@
         s = state_dict
         p = parameter_objects
 
-<<<<<<< HEAD
-        # rhs['dot_q1'] = torch.matmul(p['weight_1'], self.nl(s['q2'])) + p['bias_1']
-        # rhs['dot_q2'] = torch.matmul(p['weight_2'], s['q1']) + p['bias_2']
-
-        rhs['dot_q1'] = self.linear1(input=self.nl(s['q2']), weight=p['weight_1'],bias=p['bias_1'])
-        rhs['dot_q2'] = self.linear2(input=s['q1'],weight=p['weight_2'],bias=p['bias_2'])
-=======
         rhs['dot_q1'] = p['l1'](self.nl(s['q2']))
         rhs['dot_q2'] = p['l2'](s['q1'])
->>>>>>> be8b1ada
 
         return rhs
 
@@ -1097,13 +1079,8 @@
         batch_y0, batch_t, batch_y = get_batch(K)
 
         #shooting = AutoShootingBlockModelSimple(batch_y0, only_random_initialization=True, nonlinearity=args.nonlinearity)
-<<<<<<< HEAD
-        shooting = AutoShootingBlockModelSecondOrder(batch_y0, only_random_initialization=True, nonlinearity=args.nonlinearity, transpose_state_when_forward=False)
-        #shooting = AutoShootingBlockModelUpDown(batch_y0, only_random_initialization=True, nonlinearity=args.nonlinearity,transpose_state_when_forward=False)
-=======
         #shooting = AutoShootingBlockModelSecondOrder(batch_y0, only_random_initialization=True, nonlinearity=args.nonlinearity)
         shooting = AutoShootingBlockModelUpDown(batch_y0, only_random_initialization=True, nonlinearity=args.nonlinearity)
->>>>>>> be8b1ada
 
         shooting = shooting.to(device)
 
