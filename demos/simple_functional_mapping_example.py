# the goal of this model is to map the input [-2,2] to a desired functional output
# for simplicity we will try to do this with a very simple 1D shooting model

import os
import sys
import time
import random
import argparse
import numpy as np

from collections import OrderedDict
from collections import defaultdict

import torch.optim as optim
from torchdiffeq import odeint

import neuro_shooting
import neuro_shooting.shooting_blocks as sblocks
import neuro_shooting.shooting_models as smodels
import neuro_shooting.generic_integrator as gi
import neuro_shooting.parameter_initialization as pi

import simple_discrete_neural_networks as sdnn

import matplotlib.cm as cm
import matplotlib.pyplot as plt

import os

os.environ['KMP_DUPLICATE_LIB_OK']='True'
sys.path.insert(0, '../neuro_shooting')


def setup_cmdline_parsing():
    parser = argparse.ArgumentParser('Shooting spiral')
    parser.add_argument('--method', type=str, choices=['dopri5', 'adams', 'rk4'], default='rk4', help='Selects the desired integrator')
    parser.add_argument('--batch_size', type=int, default=100)
    parser.add_argument('--niters', type=int, default=2000)
    parser.add_argument('--seed', type=int, default=1234)
    parser.add_argument('--adjoint', action='store_true', help='Use adjoint integrator to avoid storing values during forward pass.')
    parser.add_argument('--gpu', type=int, default=0, help='Enable GPU computation on specified GPU.')
    parser.add_argument('--stepsize', type=float, default=0.1, help='Step size for the integrator (if not adaptive).')

    # shooting model parameters
    parser.add_argument('--shooting_model', type=str, default='universal', choices=["universal",'dampened_updown','simple', '2nd_order', 'updown'])
    parser.add_argument('--nonlinearity', type=str, default='relu', choices=['identity', 'relu', 'tanh', 'sigmoid',"softmax"], help='Nonlinearity for shooting.')
    parser.add_argument('--pw', type=float, default=1.0, help='parameter weight')
    parser.add_argument('--nr_of_particles', type=int, default=3, help='Number of particles to parameterize the initial condition')
    parser.add_argument('--inflation_factor', type=int, default=5, help='Multiplier for state dimension for updown shooting model types')
    parser.add_argument('--use_particle_rnn_mode', action='store_true', help='When set then parameters are only computed at the initial time and used for the entire evolution; mimicks a particle-based RNN model.')
    parser.add_argument('--use_particle_free_rnn_mode', action='store_true', help='This is directly optimizing over the parameters -- no particles here; a la Neural ODE')
    parser.add_argument('--use_parameter_penalty_energy', action='store_true', default=False)

    # non-shooting networks implemented
    parser.add_argument('--nr_of_layers', type=int, default=30, help='Number of layers for the non-shooting networks')
    parser.add_argument('--use_updown',action='store_true')
    parser.add_argument('--use_double_resnet',action='store_true')
    parser.add_argument('--use_rnn',action='store_true')
    parser.add_argument('--use_double_resnet_rnn',action="store_true")
    parser.add_argument('--use_simple_resnet',action='store_true')
    parser.add_argument('--use_neural_ode',action='store_true')

    parser.add_argument('--test_freq', type=int, default=100)
    parser.add_argument('--viz', action='store_true')
    parser.add_argument('--verbose', action='store_true', default=False)
    args = parser.parse_args()

    return args

# --shooting_model updown --nr_of_particles 5 --pw 0.1 --viz --niters 100 --nonlinearity relu

def get_sample_batch(nr_of_samples=10):

    sample_batch_in = 4*torch.rand([nr_of_samples,1,1])-2 # creates uniform samples in [-2,2]
    sample_batch_out = sample_batch_in**3 # and takes them to the power of three for the output

    return sample_batch_in, sample_batch_out

def get_uniform_sample_batch(nr_of_samples=10):

    sample_batch_in = (torch.linspace(-2,2,nr_of_samples)).view([nr_of_samples,1,1]) # creates uniform samples in [-2,2]
    sample_batch_out = sample_batch_in**3 # and takes them to the power of three for the output

    return sample_batch_in, sample_batch_out

def print_all_parameters(model):

    print('\n Model parameters:\n')
    for pn,pv in model.named_parameters():
        print('{} = {}\n'.format(pn, pv))

def compute_number_of_parameters_and_print_all_parameters(model):

    nr_of_fixed_parameters = 0
    nr_of_optimized_parameters = 0
    print('\n Model parameters:\n')
    for pn, pv in model.named_parameters():
        print('{} = {}'.format(pn, pv))
        current_number_of_parameters = np.prod(list(pv.size()))
        print('# of parameters = {}\n'.format(current_number_of_parameters))
        if pv.requires_grad:
            nr_of_optimized_parameters += current_number_of_parameters
        else:
            nr_of_fixed_parameters += current_number_of_parameters

    print('\n')
    print('Number of fixed parameters = {}'.format(nr_of_fixed_parameters))
    print('Number of optimized parameters = {}'.format(nr_of_optimized_parameters))
    print('Overall number of parameters = {}'.format(nr_of_fixed_parameters + nr_of_optimized_parameters))

def collect_and_sort_parameter_values_across_layers(model):

    # TODO: in principle I would like to extend this so that we sort the states so it is possible
    # to follow how they change over the layers; this should happen automatically for the continuous
    # models, but states can swap arbitrarily for the resnet models

    print('\n Collecting and sorting parameter values across layers')
    named_pars = list(model.named_parameters())

    nr_of_pars= len(named_pars)

    par_names_per_block = []
    par_size_per_block = []

    # first get the
    for i in range(nr_of_pars):
        cur_par_name = named_pars[i][0]
        cur_par_val = named_pars[i][1]
        names = cur_par_name.split('.')

        if i==0:
            first_layer_name = names[1]

        if first_layer_name==names[1]:
            par_names_per_block.append('.'.join(names[2:]))
            par_size_per_block.append(cur_par_val.size())
        else:
            break

    # nr of pars per block
    nr_of_pars_per_block = len(par_names_per_block)

    # nr of layers
    nr_of_layers = nr_of_pars//nr_of_pars_per_block

    # create the torch arrays where we will store the variables as they change over the layers
    layer_pars = dict()
    for pn,ps in zip(par_names_per_block,par_size_per_block):
        layer_pars[pn] = torch.zeros([nr_of_layers] + list(ps))

    # now we can put the values in these arrays
    layer_nr = 0
    current_layer_name = first_layer_name

    for i in range(nr_of_pars):
        cur_par_name = named_pars[i][0]
        cur_par_val = named_pars[i][1]
        names = cur_par_name.split('.')

        if current_layer_name != names[1]:
            current_layer_name = names[1]
            layer_nr+=1

        layer_par_name = '.'.join(names[2:])
        layer_pars[layer_par_name][layer_nr,...] = cur_par_val

    print('\nCollected (not yet sorted: TODO) block parameters across layers:\n')
    for k in layer_pars:
        print('{} = {}'.format(k,layer_pars[k]))

    import matplotlib.pyplot as plt
    import matplotlib
    from mpl_toolkits.axes_grid1 import make_axes_locatable

    from matplotlib import gridspec

    spec = gridspec.GridSpec(ncols=1, nrows=4,
                             width_ratios=[4], height_ratios=[5,1,5,5])

    fig = plt.figure() #(figsize=(12, 4), facecolor='white')
    l1w = fig.add_subplot(spec[0])
    l1b = fig.add_subplot(spec[1])
    l2w = fig.add_subplot(spec[2])
    l2b = fig.add_subplot(spec[3])

    if 'l1.weight' in layer_pars:
        l1w.cla()
        l1w.set_title('l1-weight')
        #l1w.set_xlabel('layers')
        A = layer_pars['l1.weight'].detach().numpy().squeeze()
        A.sort()
        im1 = l1w.imshow(A.transpose(),
                         norm=matplotlib.colors.SymLogNorm(linthresh=0.01, linscale=0.03,vmin=-1.0, vmax=1.0),
                         aspect='auto')

        divider = make_axes_locatable(l1w)
        cax = divider.append_axes('bottom', size='20%', pad=0.25)
        fig.colorbar(im1, cax=cax, orientation='horizontal')

    if 'l1.bias' in layer_pars:
        l1b.cla()
        l1b.set_title('l1-bias')
        l1b.set_xlabel('layers')
        im2 = l1b.imshow(layer_pars['l1.bias'].detach().numpy().transpose(),
                        norm=matplotlib.colors.SymLogNorm(linthresh=0.01, linscale=0.03,vmin=-1.0, vmax=1.0),
                        aspect='auto')

        divider = make_axes_locatable(l1b)
        cax = divider.append_axes('bottom', size='50%', pad=0.25)
        fig.colorbar(im2, cax=cax, orientation='horizontal')

    if 'l2.weight' in layer_pars:
        l2w.cla()
        l2w.set_title('l2-weight')
        #l2w.set_xlabel('layers')
        B = layer_pars['l2.weight'].detach().numpy().squeeze()
        B.sort()
        im3 = l2w.imshow(B.transpose(),
                         #norm=matplotlib.colors.SymLogNorm(linthresh=0.01, linscale=0.03, vmin=-1.0, vmax=1.0),
                         aspect='auto')

        divider = make_axes_locatable(l2w)
        cax = divider.append_axes('bottom', size='20%', pad=0.25)
        fig.colorbar(im3, cax=cax, orientation='horizontal')

    if 'l2.bias' in layer_pars:
        l2b.cla()
        l2b.set_title('l2-bias')
        #l2b.set_xlabel('layers')
        im4 = l2b.imshow(layer_pars['l2.bias'].detach().numpy().squeeze().transpose(),
                         norm=matplotlib.colors.SymLogNorm(linthresh=0.01, linscale=0.03, vmin=-1.0, vmax=1.0),
                         aspect='auto')

        divider = make_axes_locatable(l2b)
        cax = divider.append_axes('bottom', size='20%', pad=0.25)
        fig.colorbar(im4, cax=cax, orientation='horizontal')

    fig.show()

def plot_temporal_data(data, block_name):

    # time
    t = np.asarray(data['t'])
    # energy
    energy = np.asarray(data['energy'])

    # first plot the energy over time
    plt.figure()
    plt.plot(t,energy)
    plt.xlabel('time')
    plt.ylabel('energy')
    plt.show()

    # exclude list (what not to plot, partial initial match is fine)
    do_not_plot = ['t', 'energy', 'dot_state','dot_costate','dot_data']

    for k in data:

        # first check if we should plot this
        do_plotting = True
        for dnp in do_not_plot:
            if k.startswith(dnp) or k.startswith('{}.{}'.format(block_name,dnp)):
                do_plotting = False

        if do_plotting:
            plt.figure()

            cur_vals = np.asarray(data[k]).squeeze()
            cur_shape = cur_vals.shape
            if len(cur_shape)==3: # multi-dimensional state
                for cur_dim in range(cur_shape[2]):
                    plt.plot(t,cur_vals[:,:,cur_dim])
            else:
                plt.plot(t,cur_vals)

            plt.xlabel('time')
            plt.ylabel(k)
            plt.show()


if __name__ == '__main__':

    args = setup_cmdline_parsing()
    if args.verbose:
        print(args)

    seed = args.seed
    print('Setting the random seed to {:}'.format(seed))

    import torch
    random.seed(seed)
    np.random.seed(seed)
    torch.manual_seed(seed)

    device = torch.device('cuda:' + str(args.gpu) if torch.cuda.is_available() else 'cpu')

    def record_generic_dict_of_dicts(custom_hook_data, d,d_name):
        for block_name in d:
            cur_block = d[block_name]
            for cur_state_name in cur_block:
                cur_key = '{}.{}.{}'.format(block_name, d_name, cur_state_name)
                custom_hook_data[cur_key].append(cur_block[cur_state_name].detach().numpy())

    def parameters_hook(module, t, state_dicts, costate_dicts, data_dict_of_dicts,
                              dot_state_dicts, dot_costate_dicts, dot_data_dict_of_dicts, parameter_objects,
                              custom_hook_data):

        with torch.no_grad():

            # record time
            custom_hook_data['t'].append(t.item())

            current_energy = torch.zeros(1)
            # record all parameters
            for k in parameter_objects:
                cur_par_dict = parameter_objects[k]._parameter_dict
                for p in cur_par_dict:
                    cur_key = '{}.{}'.format(k,p)
                    custom_hook_data[cur_key].append(cur_par_dict[p].detach().numpy())
                    # add to current energy
                    current_energy += 0.5*torch.sum(cur_par_dict[p]**2)

            # record the current energy
            custom_hook_data['energy'].append(current_energy.item())

            # now record all the states
            record_generic_dict_of_dicts(custom_hook_data=custom_hook_data, d=state_dicts, d_name='state')
            # now record all the costates
            record_generic_dict_of_dicts(custom_hook_data=custom_hook_data, d=costate_dicts, d_name='costate')
            # now record all the data states
            record_generic_dict_of_dicts(custom_hook_data=custom_hook_data, d=data_dict_of_dicts, d_name='data')

            # now record all the current derivatives
            record_generic_dict_of_dicts(custom_hook_data=custom_hook_data, d=dot_state_dicts, d_name='dot_state')
            record_generic_dict_of_dicts(custom_hook_data=custom_hook_data, d=dot_costate_dicts, d_name='dot_costate')
            record_generic_dict_of_dicts(custom_hook_data=custom_hook_data, d=dot_data_dict_of_dicts, d_name='dot_data')

        return None

    par_init = pi.VectorEvolutionSampleBatchParameterInitializer(
        only_random_initialization=True,
        random_initialization_magnitude=0.1, 
        sample_batch = torch.linspace(0,1,args.nr_of_particles))


    shootingintegrand_kwargs = {'in_features': 1,
                                'nonlinearity': args.nonlinearity,
                                'nr_of_particles': args.nr_of_particles,
                                'parameter_weight': args.pw,
                                'particle_dimension': 1,
                                'particle_size': 1,
                                "costate_initializer":pi.VectorEvolutionParameterInitializer(random_initialization_magnitude=0.1)}

    inflation_factor = args.inflation_factor  # for the up-down models (i.e., how much larger is the internal state; default is 5)
    use_particle_rnn_mode = args.use_particle_rnn_mode
    use_particle_free_rnn_mode = args.use_particle_free_rnn_mode

<<<<<<< HEAD
    use_analytic_solution = True # just set to one value
    write_out_first_five_gradients = False
=======

    use_analytic_solution = True # True is the proper setting here for models that have analytic solutions implemented
    write_out_first_five_gradients = False # for debugging purposes; use jointly with check_gradient_over_iterations.py
    use_fixed_sample_batch = write_out_first_five_gradients # has to be set to True if we want to compare autodiff and analytic gradients (as otherwise there will be different random initializations

    if write_out_first_five_gradients and not use_fixed_sample_batch:
        print('WARNING: if you want to compare autodiff/analytic gradient then use_fixed_sample_batch should be set to True')
>>>>>>> 8a64477e

    if args.shooting_model == 'simple':
        smodel = smodels.AutoShootingIntegrandModelSimple(**shootingintegrand_kwargs,use_analytic_solution=use_analytic_solution, use_rnn_mode=use_particle_rnn_mode)
    elif args.shooting_model == '2nd_order':
        smodel = smodels.AutoShootingIntegrandModelSecondOrder(**shootingintegrand_kwargs, use_rnn_mode=use_particle_rnn_mode)
    elif args.shooting_model == 'updown':
        smodel = smodels.AutoShootingIntegrandModelUpDown(**shootingintegrand_kwargs,use_analytic_solution=use_analytic_solution, inflation_factor=inflation_factor, use_rnn_mode=use_particle_rnn_mode)
    elif args.shooting_model == 'dampened_updown':
        smodel = smodels.AutoShootingIntegrandModelDampenedUpDown(**shootingintegrand_kwargs, inflation_factor=inflation_factor, use_rnn_mode=use_particle_rnn_mode)
    elif args.shooting_model == 'universal':
        smodel = smodels.AutoShootingIntegrandModelUniversal(**shootingintegrand_kwargs,use_analytic_solution=use_analytic_solution, inflation_factor=inflation_factor, use_rnn_mode=use_particle_rnn_mode)

    block_name = 'sblock'

    sblock = sblocks.ShootingBlockBase(
        name=block_name,
        shooting_integrand=smodel,
        integrator_name=args.method,
        use_particle_free_rnn_mode=use_particle_free_rnn_mode,
        integrator_options = {'step_size': args.stepsize}
    )

    #sblock.to(device)

    use_shooting = False
    if args.use_rnn:
        weight_decay = 0.0001
        lr = 1e-3
        print('Using ResNetRNN: weight = {}'.format(weight_decay))
        simple_resnet = sdnn.ResNetRNN(nr_of_layers=args.nr_of_layers, inflation_factor=inflation_factor)
    elif args.use_double_resnet_rnn:
        weight_decay = 0.025
        lr = 1e-3
        print('Using DoubleResNetRNN: weight = {}'.format(weight_decay))
        simple_resnet = sdnn.DoubleResNetUpDownRNN(nr_of_layers=args.nr_of_layers, inflation_factor=inflation_factor)
    elif args.use_updown:
        weight_decay = 0.01
        lr = 1e-3
        print('Using ResNetUpDown: weight = {}'.format(weight_decay))
        simple_resnet = sdnn.ResNetUpDown(nr_of_layers=args.nr_of_layers, inflation_factor=inflation_factor)
    elif args.use_simple_resnet:
        weight_decay = 0.0001
        lr = 1e-2
        print('Using ResNet: weight = {}'.format(weight_decay))
        simple_resnet = sdnn.ResNet(nr_of_layers=args.nr_of_layers)
    elif args.use_double_resnet:
        #weight_decay = 0.025
        weight_decay = 0.01
        lr = 1e-2
        print('Using DoubleResNetUpDown: weight = {}'.format(weight_decay))
        simple_resnet = sdnn.DoubleResNetUpDown(nr_of_layers=args.nr_of_layers, inflation_factor=inflation_factor)
    elif args.use_neural_ode:
        print('Using neural ode')
        func = sdnn.ODESimpleFunc()
        optimizer = optim.RMSprop(func.parameters(), lr=1e-3)
        integrator = gi.GenericIntegrator(integrator_library='odeint',
                                                          integrator_name=args.method,
                                                          use_adjoint_integration=False,
                                                          rtol=1e-8, atol=1e-12)

    else:
        use_shooting = True
        print('Using shooting')


    if not use_shooting:
        if args.use_neural_ode:
            optimizer = optim.RMSprop(func.parameters(), lr=1e-2)
        else:
            optimizer = optim.Adam(simple_resnet.parameters(), lr=lr, weight_decay=weight_decay)
    else:

        sample_batch_in, sample_batch_out = get_sample_batch(nr_of_samples=args.batch_size)
        if use_fixed_sample_batch:
            fixed_batch_in, fixed_batch_out = get_sample_batch(nr_of_samples=args.batch_size)

        sblock(x=sample_batch_in)

        # do some parameter freezing
        for pn,pp in sblock.named_parameters():
            if pn=='q1':
                # freeze the locations
                #pp.requires_grad = False
                pass
        optimizer = optim.Adam(sblock.parameters(), lr=1e-2)

    # fig = plt.figure(figsize=(12, 4), facecolor='white')
    # ax = fig.add_subplot(111, frameon=False)
    # plt.show(block=False)

    track_loss = []

    if write_out_first_five_gradients:
        max_iter = 5
    else:
        max_iter = args.niters

    for itr in range(1, max_iter + 1):

        # get current batch data
        if use_fixed_sample_batch:
            batch_in = fixed_batch_in
            batch_out = fixed_batch_out
        else:
            batch_in, batch_out = get_sample_batch(nr_of_samples=args.batch_size)

        optimizer.zero_grad()

        if not use_shooting:
            if args.use_neural_ode:

                pred_y = integrator.integrate(func=func, x0=batch_in, t=torch.tensor([0, 1]).float())
                pred_y = pred_y[1, :, :, :] # need prediction at time 1

            elif args.use_double_resnet or args.use_double_resnet_rnn:
                x20 = torch.zeros_like(batch_in)
                sz = [1] * len(x20.shape)
                sz[-1] = inflation_factor
                x20 = x20.repeat(sz)
                x1x2 = (batch_in, x20)
                pred_y, pred_y2 = simple_resnet(x1x2)
            else:
                pred_y = simple_resnet(x=batch_in)
        else:
            # set integration time
            # sblock.set_integration_time(time_to=1.0) # try to do this mapping in unit time
            pred_y, _, _, _ = sblock(x=batch_in)

        if use_shooting:
<<<<<<< HEAD
            loss = torch.mean((pred_y - batch_out)**2)  #+ args.pw * sblock.get_norm_penalty()
=======
            loss = torch.mean((pred_y - batch_out)**2)
            if args.use_parameter_penalty_energy:
                loss = loss + sblock.get_norm_penalty()
>>>>>>> 8a64477e
        else:
            loss = torch.mean((pred_y - batch_out)**2)

        loss.backward()

        if write_out_first_five_gradients:
            # save gradient
            grad_dict = dict()
            for n,v in sblock.named_parameters():
                grad_dict[n] = v
                grad_dict['{}_grad'.format(n)] = v.grad

            torch.save(grad_dict,'grad_iter_{}_analytic_{}.pt'.format(itr,use_analytic_solution))

        track_loss.append(loss.item())
        optimizer.step()

        if itr % args.test_freq == 0:
            fig = plt.figure(figsize=(8, 12), facecolor='white')
            ax = fig.add_subplot(111, frameon=False)
            #ax.cla()
            ax.plot(batch_in.detach().numpy().squeeze(),batch_out.detach().numpy().squeeze(),'g+')
            ax.plot(batch_in.detach().numpy().squeeze(),pred_y.detach().numpy().squeeze(),'r*')
            ax.set_xlim(-2, 2)
            ax.set_ylim(-8, 8)
            plt.draw()
            #plt.pause(0.001)
            plt.show()
            print('Iter {:04d} | Total Loss {:.6f}'.format(itr, loss.item()))

    # now print the paramerers
    if not use_shooting:
        if args.use_neural_ode:
            compute_number_of_parameters_and_print_all_parameters(func)
        else:
            compute_number_of_parameters_and_print_all_parameters(simple_resnet)

            if args.use_double_resnet:
                collect_and_sort_parameter_values_across_layers(simple_resnet)
    else:
        #print_all_parameters(sblock)
        compute_number_of_parameters_and_print_all_parameters(sblock)


    if use_shooting:
        custom_hook_data = defaultdict(list)
        hook = sblock.shooting_integrand.register_lagrangian_gradient_hook(parameters_hook)
        sblock.shooting_integrand.set_custom_hook_data(data=custom_hook_data)

        uniform_batch_in, uniform_batch_out = get_uniform_sample_batch(nr_of_samples=args.batch_size)
        pred_y, _, _, _ = sblock(x=uniform_batch_in)
        hook.remove()

        plot_temporal_data(data=custom_hook_data, block_name=block_name)<|MERGE_RESOLUTION|>--- conflicted
+++ resolved
@@ -355,18 +355,12 @@
     use_particle_rnn_mode = args.use_particle_rnn_mode
     use_particle_free_rnn_mode = args.use_particle_free_rnn_mode
 
-<<<<<<< HEAD
-    use_analytic_solution = True # just set to one value
-    write_out_first_five_gradients = False
-=======
-
     use_analytic_solution = True # True is the proper setting here for models that have analytic solutions implemented
     write_out_first_five_gradients = False # for debugging purposes; use jointly with check_gradient_over_iterations.py
     use_fixed_sample_batch = write_out_first_five_gradients # has to be set to True if we want to compare autodiff and analytic gradients (as otherwise there will be different random initializations
 
     if write_out_first_five_gradients and not use_fixed_sample_batch:
         print('WARNING: if you want to compare autodiff/analytic gradient then use_fixed_sample_batch should be set to True')
->>>>>>> 8a64477e
 
     if args.shooting_model == 'simple':
         smodel = smodels.AutoShootingIntegrandModelSimple(**shootingintegrand_kwargs,use_analytic_solution=use_analytic_solution, use_rnn_mode=use_particle_rnn_mode)
@@ -496,13 +490,9 @@
             pred_y, _, _, _ = sblock(x=batch_in)
 
         if use_shooting:
-<<<<<<< HEAD
-            loss = torch.mean((pred_y - batch_out)**2)  #+ args.pw * sblock.get_norm_penalty()
-=======
             loss = torch.mean((pred_y - batch_out)**2)
             if args.use_parameter_penalty_energy:
                 loss = loss + sblock.get_norm_penalty()
->>>>>>> 8a64477e
         else:
             loss = torch.mean((pred_y - batch_out)**2)
 
